#!/bin/sh
# shellcheck disable=SC1091,SC2034,SC2154
<<<<<<< HEAD

# Version information (auto-updated by update-version.sh)
SCRIPT_VERSION="2.6.0"
=======
>>>>>>> e5c6c68a

# ==============================================================================
# STARLINK MONITOR BASIC CONFIGURATION
# ==============================================================================
# This is the basic configuration for Starlink monitoring.
# Only essential settings are included.
#
# For advanced features (Azure logging, GPS tracking, etc.), run:
#   /root/starlink-monitor/scripts/upgrade-to-advanced.sh
#
# Template version: 1.0.0
# Compatible with install.sh: 1.0.0
# ==============================================================================

# --- Network Configuration ---

# Starlink gRPC endpoint IP and port
# Default: 192.168.100.1:9200 (standard Starlink configuration)

# Version information (auto-updated by update-version.sh)
SCRIPT_VERSION="2.4.12"
# shellcheck disable=SC2034  # Template version variables used by scripts that source this
readonly SCRIPT_VERSION
# Used for troubleshooting: echo "Configuration version: $SCRIPT_VERSION"
export STARLINK_IP="192.168.100.1:9200"

# MWAN3 interface name for Starlink connection
# Check your MWAN3 config: uci show mwan3 | grep interface
export MWAN_IFACE="wan"

# MWAN3 member name for Starlink connection
# Check your MWAN3 config: uci show mwan3 | grep member
export MWAN_MEMBER="member1"

# --- Notification Settings ---

# Pushover API credentials for notifications
# Get your token from: https://pushover.net/apps/build
# Get your user key from: https://pushover.net/
# Leave as placeholders to disable notifications
export PUSHOVER_TOKEN="aczm9pre8oowwpxmte92utk5gbyub7"
export PUSHOVER_USER="uXLTS5NjcBSj5v6xi7uB8VH4khD6dK"

# Notification triggers (1=enabled, 0=disabled)
export NOTIFY_ON_CRITICAL=1  # Critical errors (recommended: 1)
export NOTIFY_ON_HARD_FAIL=1 # Complete failures (recommended: 1)
export NOTIFY_ON_RECOVERY=1  # System recovery (recommended: 1)
export NOTIFY_ON_SOFT_FAIL=1 # Degraded performance (your custom setting: enabled)
export NOTIFY_ON_INFO=1      # Status updates (your custom setting: enabled)

# --- Basic Failover Thresholds ---

# Packet loss threshold (percentage as decimal: 0.05 = 5%)
export PACKET_LOSS_THRESHOLD=0.05

# Obstruction threshold (percentage as decimal: 0.001 = 0.1%)
export OBSTRUCTION_THRESHOLD=0.001

# Latency threshold in milliseconds
export LATENCY_THRESHOLD_MS=150

# --- System Settings ---

# Check interval in seconds (how often to test Starlink)
export CHECK_INTERVAL=30

# API timeout in seconds
export API_TIMEOUT=10

# Directory for log files (persistent across reboots)
export LOG_DIR="/etc/starlink-logs"

# Directory for runtime state files
export STATE_DIR="/tmp/run"

# Log retention in days (how long to keep log files)
export LOG_RETENTION_DAYS=7

# Syslog tag for log messages (shown in system logs)
export LOG_TAG="StarlinkMonitor"

# --- Binary Paths (set by install script) ---

export GRPCURL_CMD="/usr/local/starlink-monitor/grpcurl" # gRPC client for Starlink API
export JQ_CMD="/usr/local/starlink-monitor/jq"           # JSON processor for parsing API responses<|MERGE_RESOLUTION|>--- conflicted
+++ resolved
@@ -1,11 +1,8 @@
 #!/bin/sh
 # shellcheck disable=SC1091,SC2034,SC2154
-<<<<<<< HEAD
 
 # Version information (auto-updated by update-version.sh)
 SCRIPT_VERSION="2.6.0"
-=======
->>>>>>> e5c6c68a
 
 # ==============================================================================
 # STARLINK MONITOR BASIC CONFIGURATION
@@ -24,12 +21,6 @@
 
 # Starlink gRPC endpoint IP and port
 # Default: 192.168.100.1:9200 (standard Starlink configuration)
-
-# Version information (auto-updated by update-version.sh)
-SCRIPT_VERSION="2.4.12"
-# shellcheck disable=SC2034  # Template version variables used by scripts that source this
-readonly SCRIPT_VERSION
-# Used for troubleshooting: echo "Configuration version: $SCRIPT_VERSION"
 export STARLINK_IP="192.168.100.1:9200"
 
 # MWAN3 interface name for Starlink connection
