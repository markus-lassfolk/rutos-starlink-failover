#!/bin/sh
# shellcheck disable=SC1091,SC2034,SC2154
<<<<<<< HEAD

# Version information (auto-updated by update-version.sh)
SCRIPT_VERSION="2.6.0"
readonly SCRIPT_VERSION
=======
>>>>>>> 76127861

# ==============================================================================
# STARLINK MONITOR BASIC CONFIGURATION
# ==============================================================================
# This is the basic configuration for Starlink monitoring.
# Only essential settings are included.
#
# For advanced features (Azure logging, GPS tracking, etc.), run:
#   /root/starlink-monitor/scripts/upgrade-to-advanced.sh
#
# Template version: 1.0.0
# Compatible with install.sh: 1.0.0
# ==============================================================================

# --- Network Configuration ---

# Starlink gRPC endpoint IP and port
# Default: 192.168.100.1:9200 (standard Starlink configuration)

# Version information (auto-updated by update-version.sh)
SCRIPT_VERSION="2.4.12"
# shellcheck disable=SC2034  # Template version variables used by scripts that source this
readonly SCRIPT_VERSION
# Used for troubleshooting: echo "Configuration version: $SCRIPT_VERSION"
export STARLINK_IP="192.168.100.1:9200"

# MWAN3 interface name for Starlink connection
# Check your MWAN3 config: uci show mwan3 | grep interface
export MWAN_IFACE="wan"

# MWAN3 member name for Starlink connection
# Check your MWAN3 config: uci show mwan3 | grep member
export MWAN_MEMBER="member1"

# --- Notification Settings ---

# Pushover API credentials for notifications
# Get your token from: https://pushover.net/apps/build
# Get your user key from: https://pushover.net/
# Leave as placeholders to disable notifications
export PUSHOVER_TOKEN="aczm9pre8oowwpxmte92utk5gbyub7"
export PUSHOVER_USER="uXLTS5NjcBSj5v6xi7uB8VH4khD6dK"

# Notification triggers (1=enabled, 0=disabled)
export NOTIFY_ON_CRITICAL=1  # Critical errors (recommended: 1)
export NOTIFY_ON_HARD_FAIL=1 # Complete failures (recommended: 1)
export NOTIFY_ON_RECOVERY=1  # System recovery (recommended: 1)
export NOTIFY_ON_SOFT_FAIL=1 # Degraded performance (your custom setting: enabled)
export NOTIFY_ON_INFO=1      # Status updates (your custom setting: enabled)

# --- Basic Failover Thresholds ---

# Packet loss threshold (percentage as decimal: 0.05 = 5%)
export PACKET_LOSS_THRESHOLD=0.05

# Obstruction threshold (percentage as decimal: 0.001 = 0.1%)
export OBSTRUCTION_THRESHOLD=0.001

# Latency threshold in milliseconds
export LATENCY_THRESHOLD_MS=150

# --- System Settings ---

# Check interval in seconds (how often to test Starlink)
export CHECK_INTERVAL=30

# API timeout in seconds
export API_TIMEOUT=10

# Directory for log files (persistent across reboots)
export LOG_DIR="/etc/starlink-logs"

# Directory for runtime state files
export STATE_DIR="/tmp/run"

# Log retention in days (how long to keep log files)
export LOG_RETENTION_DAYS=7

# Syslog tag for log messages (shown in system logs)
export LOG_TAG="StarlinkMonitor"

# --- Binary Paths (set by install script) ---

export GRPCURL_CMD="/usr/local/starlink-monitor/grpcurl" # gRPC client for Starlink API
export JQ_CMD="/usr/local/starlink-monitor/jq"           # JSON processor for parsing API responses<|MERGE_RESOLUTION|>--- conflicted
+++ resolved
@@ -1,12 +1,9 @@
 #!/bin/sh
 # shellcheck disable=SC1091,SC2034,SC2154
-<<<<<<< HEAD
 
 # Version information (auto-updated by update-version.sh)
 SCRIPT_VERSION="2.6.0"
 readonly SCRIPT_VERSION
-=======
->>>>>>> 76127861
 
 # ==============================================================================
 # STARLINK MONITOR BASIC CONFIGURATION
@@ -25,11 +22,7 @@
 
 # Starlink gRPC endpoint IP and port
 # Default: 192.168.100.1:9200 (standard Starlink configuration)
-
-# Version information (auto-updated by update-version.sh)
-SCRIPT_VERSION="2.4.12"
 # shellcheck disable=SC2034  # Template version variables used by scripts that source this
-readonly SCRIPT_VERSION
 # Used for troubleshooting: echo "Configuration version: $SCRIPT_VERSION"
 export STARLINK_IP="192.168.100.1:9200"
 
