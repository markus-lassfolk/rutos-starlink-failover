#!/bin/sh
# shellcheck disable=SC1091,SC2034,SC2154

# Version information (auto-updated by update-version.sh)
SCRIPT_VERSION="2.6.0"
<<<<<<< HEAD
=======
readonly SCRIPT_VERSION
>>>>>>> cffedff8

# ==============================================================================
# STARLINK MONITOR BASIC CONFIGURATION
# ==============================================================================
# This is the basic configuration for Starlink monitoring.
# Only essential settings are included.
#
# For advanced features (Azure logging, GPS tracking, etc.), run:
#   /root/starlink-monitor/scripts/upgrade-to-advanced.sh
#
# Template version: 1.0.0
# Compatible with install.sh: 1.0.0
# ==============================================================================

# --- Network Configuration ---

# Starlink gRPC endpoint IP and port
# Default: 192.168.100.1:9200 (standard Starlink configuration)
<<<<<<< HEAD
=======
# shellcheck disable=SC2034  # Template version variables used by scripts that source this
# Used for troubleshooting: echo "Configuration version: $SCRIPT_VERSION"
>>>>>>> cffedff8
export STARLINK_IP="192.168.100.1:9200"

# MWAN3 interface name for Starlink connection
# Check your MWAN3 config: uci show mwan3 | grep interface
export MWAN_IFACE="wan"

# MWAN3 member name for Starlink connection
# Check your MWAN3 config: uci show mwan3 | grep member
export MWAN_MEMBER="member1"

# --- Notification Settings ---

# Pushover API credentials for notifications
# Get your token from: https://pushover.net/apps/build
# Get your user key from: https://pushover.net/
# Leave as placeholders to disable notifications
export PUSHOVER_TOKEN="aczm9pre8oowwpxmte92utk5gbyub7"
export PUSHOVER_USER="uXLTS5NjcBSj5v6xi7uB8VH4khD6dK"

# Notification triggers (1=enabled, 0=disabled)
export NOTIFY_ON_CRITICAL=1  # Critical errors (recommended: 1)
export NOTIFY_ON_HARD_FAIL=1 # Complete failures (recommended: 1)
export NOTIFY_ON_RECOVERY=1  # System recovery (recommended: 1)
export NOTIFY_ON_SOFT_FAIL=1 # Degraded performance (your custom setting: enabled)
export NOTIFY_ON_INFO=1      # Status updates (your custom setting: enabled)

# --- Basic Failover Thresholds ---

# Packet loss threshold (percentage as decimal: 0.05 = 5%)
export PACKET_LOSS_THRESHOLD=0.05

# Obstruction threshold (percentage as decimal: 0.001 = 0.1%)
export OBSTRUCTION_THRESHOLD=0.001

# Latency threshold in milliseconds
export LATENCY_THRESHOLD_MS=150

# --- System Settings ---

# Check interval in seconds (how often to test Starlink)
export CHECK_INTERVAL=30

# API timeout in seconds
export API_TIMEOUT=10

# Directory for log files (persistent across reboots)
export LOG_DIR="/etc/starlink-logs"

# Directory for runtime state files
export STATE_DIR="/tmp/run"

# Log retention in days (how long to keep log files)
export LOG_RETENTION_DAYS=7

# Syslog tag for log messages (shown in system logs)
export LOG_TAG="StarlinkMonitor"

# --- Binary Paths (set by install script) ---

export GRPCURL_CMD="/usr/local/starlink-monitor/grpcurl" # gRPC client for Starlink API
export JQ_CMD="/usr/local/starlink-monitor/jq"           # JSON processor for parsing API responses<|MERGE_RESOLUTION|>--- conflicted
+++ resolved
@@ -3,10 +3,7 @@
 
 # Version information (auto-updated by update-version.sh)
 SCRIPT_VERSION="2.6.0"
-<<<<<<< HEAD
-=======
 readonly SCRIPT_VERSION
->>>>>>> cffedff8
 
 # ==============================================================================
 # STARLINK MONITOR BASIC CONFIGURATION
@@ -25,11 +22,8 @@
 
 # Starlink gRPC endpoint IP and port
 # Default: 192.168.100.1:9200 (standard Starlink configuration)
-<<<<<<< HEAD
-=======
 # shellcheck disable=SC2034  # Template version variables used by scripts that source this
 # Used for troubleshooting: echo "Configuration version: $SCRIPT_VERSION"
->>>>>>> cffedff8
 export STARLINK_IP="192.168.100.1:9200"
 
 # MWAN3 interface name for Starlink connection
