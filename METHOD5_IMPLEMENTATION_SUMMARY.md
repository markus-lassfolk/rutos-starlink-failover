--- conflicted
+++ resolved
@@ -1,10 +1,6 @@
 # Method 5 Color Format Implementation Summary
 
-<<<<<<< HEAD
-**Version:** 2.6.0 | **Updated:** 2025-07-24
-=======
 **Version:** v2.6.0 | **Updated:** 2025-07-24
->>>>>>> 0314e74e
 
 ## Background
 
