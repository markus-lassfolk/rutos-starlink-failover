# RUTOS Compatibility Fixes

**Version:** 2.6.0 | **Updated:** 2025-07-24

<<<<<<< HEAD
=======
Version: 2.6.0

>>>>>>> d04f4744
This document outlines the specific changes made to ensure compatibility with RUTOS embedded Linux environment.

## Background

RUTOS is a limited embedded Linux OS that may not have all standard command-line utilities or may have different
command-line options compared to full Linux distributions. Based on past issues with binary dependencies, the following
fixes were implemented.

## Fixed Issues

### 1. Binary Calculator (bc) Dependencies

**Problem**: `bc` calculator may not be available in RUTOS **Solution**:

- Made `bc` installation optional in `install_packages()`
- Replaced all `bc` mathematical operations with shell arithmetic and `awk`
- Added fallback calculations for floating-point operations

**Changes**:

- Line 317: Added comment about bc being optional
- Lines 330-339: Made bc installation non-failing
- Line 698-703: Replaced bc comparisons with shell arithmetic
- Line 827-828: Replaced bc divisions with awk calculations
- Line 1058-1059: Replaced bc divisions with awk calculations

### 2. Timeout Command Dependencies

**Problem**: `timeout` command may not exist in RUTOS **Solution**: Removed all `timeout` prefixes from grpcurl commands

**Changes**:

- Line 672: Removed `timeout 10` from grpcurl command
- Line 676: Removed `timeout 10` from grpcurl command
- Line 790: Removed `timeout 10` from grpcurl command
- Line 794: Removed `timeout 10` from grpcurl command
- Line 876: Removed `timeout 10` from grpcurl command
- Line 1040: Removed `timeout 10` from grpcurl command
- Line 1304: Removed `timeout 10` from grpcurl command

### 3. Stat Command Options

**Problem**: `stat` command flags may differ between systems (-c vs -f) **Solution**: Replaced all `stat` usage with
`wc -c` for file size detection

**Changes**:

- Line 985: Replaced `stat -f%z/-c%s` with `wc -c`
- Line 1067: Replaced `stat -f%z/-c%s` with `wc -c`
- Line 1354: Replaced `stat -f%z/-c%s` with `wc -c`

### 4. Curl Flag Compatibility

**Problem**: Some curl flags like `-fL` may not be supported **Solution**: Added progressive fallback for curl download
options

**Changes**:

- `install_binaries()`: Added curl flag detection and fallback
- First tries curl with `-L` flag, then falls back to basic curl

### 5. Architecture Detection

**Problem**: `uname -m` may behave differently or fail **Solution**: Added error handling and broader architecture
support

**Changes**:

- Line 146: Added error handling for uname command
- Added case statement for better architecture matching
- Supports "armv7l", "aarch64", and "arm" architectures

## RUTOS-Specific Optimizations

### Mathematical Operations

- All floating-point comparisons now use integer arithmetic (multiply by factors to avoid decimals)
- Throughput calculations use `awk` instead of `bc`
- Packet loss and latency comparisons use shell arithmetic

### File Operations

- File size detection uses `wc -c` (universal compatibility)
- Removed dependency on stat command variations

### Network Operations

- grpcurl timeouts rely on internal `max-time` parameter
- Simplified curl download logic with fallbacks

## Testing Recommendations

1. **Verify Binary Availability**:

   ```bash
   which bc timeout stat curl awk wc
   ```

2. **Test Mathematical Operations**:

   ```bash
   # Should work without bc
   echo "123.45" | awk '{printf "%.2f", $1 / 1000000}'
   ```

3. **Test File Size Detection**:

   ```bash
   # Should work universally
   wc -c < /etc/hosts
   ```

4. **Test Curl Downloads**:

   ```bash
   # Should fallback gracefully
   curl --help | grep -q "\-L" && echo "L flag supported" || echo "Basic curl only"
   ```

## Compatibility Status

✅ **Fixed**: bc mathematical operations ✅ **Fixed**: timeout command dependencies  
✅ **Fixed**: stat command variations ✅ **Fixed**: curl flag compatibility ✅ **Fixed**: uname architecture detection
✅ **Verified**: All changes maintain functionality while adding RUTOS compatibility

## Notes

- The only remaining `timeout` reference is in UCI configuration (`mwan3.@condition[1].timeout='1'`) which is a
  configuration value, not a command
- All mathematical operations now use portable shell arithmetic or awk
- File operations use the most basic and universal commands available
- Network operations rely on built-in timeouts rather than external timeout command<|MERGE_RESOLUTION|>--- conflicted
+++ resolved
@@ -2,11 +2,8 @@
 
 **Version:** 2.6.0 | **Updated:** 2025-07-24
 
-<<<<<<< HEAD
-=======
 Version: 2.6.0
 
->>>>>>> d04f4744
 This document outlines the specific changes made to ensure compatibility with RUTOS embedded Linux environment.
 
 ## Background
