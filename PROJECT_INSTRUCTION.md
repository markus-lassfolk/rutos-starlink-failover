# PROJECT_INSTRUCTION.md
**Starfail – Go Core (RutOS/OpenWrt) – Full Engineering Specification**

> This is the authoritative, version-controlled specification for the Go-based
> multi-interface failover daemon intended to replace the legacy Bash solution.
> It merges the complete initial plan and the multi-interface/scoring/telemetry
> addendum. Treat this document as the single source of truth for Codex/Copilot
> and human contributors. All major design decisions must be reflected here.

## IMPLEMENTATION STATUS

**Last Updated**: 2025-08-14

### ✅ COMPLETED (Core System)
- [x] Project structure and Go module setup
- [x] Core types and interfaces (`pkg/types.go`)
- [x] UCI configuration package (`pkg/uci/config.go`)
- [x] UCI client implementation (`pkg/uci/uci.go`)
- [x] Structured logging package (`pkg/logx/logger.go`)
- [x] Telemetry store with ring buffers (`pkg/telem/store.go`)
- [x] Base collector interface and common functionality (`pkg/collector/base.go`)
- [x] Starlink collector with API integration (`pkg/collector/starlink.go`)
- [x] Cellular collector with ubus integration (`pkg/collector/cellular.go`)
- [x] WiFi collector with iwinfo integration (`pkg/collector/wifi.go`)
<<<<<<< HEAD
- [x] Decision engine with scoring and predictive hooks (`pkg/decision/engine.go`)
- [x] Controller package for mwan3/netifd integration (`pkg/controller/controller.go`)
- [x] Main daemon entry point (`cmd/starfaild/main.go`)
=======
- [x] Decision engine with scoring and predictive logic (`pkg/decision/engine.go`)
- [x] Predictive engine scaffolding (`pkg/decision/predictive.go`)
- [x] Controller package for mwan3/netifd integration (`pkg/controller/controller.go`)
- [x] Main daemon entry point (`cmd/starfaild/main.go`) - Complete with all features integrated
>>>>>>> e500d075
- [x] CLI implementation (`scripts/starfailctl`)
- [x] Init script for procd (`scripts/starfail.init`)
- [x] Sample configuration file (`configs/starfail.example`)
- [x] Build script for cross-compilation (`scripts/build.sh`)
- [x] Deployment documentation (`docs/DEPLOYMENT.md`)
- [x] README.md with project overview
<<<<<<< HEAD
- [x] Metrics and health endpoints (`pkg/metrics/server.go`, `pkg/health/server.go`)
- [x] MQTT integration for telemetry publishing (`pkg/mqtt/client.go`)
- [x] LuCI/Vuci web interface (`luci/luci-app-starfail/`)
- [x] Comprehensive testing framework (`pkg/testing/integration_test.go`)
=======
- [x] Performance profiling (`pkg/performance/profiler.go`)
- [x] Security auditing (`pkg/security/auditor.go`)
- [x] Metrics and health endpoints (`pkg/metrics/server.go`, `pkg/health/server.go`)
- [x] MQTT integration for telemetry publishing (`pkg/mqtt/client.go`)
- [x] LuCI/Vuci web interface (`luci/luci-app-starfail/`)
- [x] Complete integration of all components in main daemon
- [x] Real UCI library integration with proper error handling
- [x] Complete collector implementations with real system integration
>>>>>>> e500d075

### ✅ COMPLETED (System Health Monitoring & Auto-Recovery)
- [x] **StarfailSysMgmt Go application** (`cmd/starfailsysmgmt/main.go`) - Separate cron-scheduled system management daemon
- [x] **System Management Configuration** (`pkg/sysmgmt/config.go`) - Comprehensive configuration for all health checks
- [x] **System Manager Orchestrator** (`pkg/sysmgmt/manager.go`) - Coordinates all health check components
- [x] **Overlay Space Management** (`pkg/sysmgmt/overlay.go`) - Automatic cleanup of stale files and logs
- [x] **Service Watchdog** (`pkg/sysmgmt/service.go`) - Monitor and restart hung services (nlbwmon, mdcollectd, etc.)
- [x] **Log Flood Detection** (`pkg/sysmgmt/components.go`) - Prevent hostapd and other services from filling storage
- [x] **Time Drift Correction** (`pkg/sysmgmt/components.go`) - NTP sync monitoring and automatic correction
- [x] **Network Interface Stabilization** (`pkg/sysmgmt/components.go`) - Detect and fix flapping interfaces
- [x] **Starlink Script Health Monitoring** (`pkg/sysmgmt/components.go`) - Monitor Starlink monitoring script health
- [x] **Database Health Checks** (`pkg/sysmgmt/components.go`) - Check and fix database corruption issues


### 🔄 IN PROGRESS
<<<<<<< HEAD
- [ ] Advanced predictive failover algorithms (`pkg/decision/predictive.go`) – models exist but full integration is ongoing
- [ ] Performance profiling (`pkg/performance/profiler.go`) – profiler works, automatic tuning pending
- [ ] Security auditing (`pkg/security/auditor.go`) – basic auditor, threat detection limited
- [ ] ubus client/server (`pkg/ubus/`) – relies on CLI fallback instead of native integration
- [ ] Machine learning integration for predictive failover – `MLPredictor` stub only
- [ ] Anomaly detection and pattern recognition – preliminary detectors in place
- [ ] Enhanced data model structures – types defined for diagnostics, GPS, obstruction data, decision trails, adaptive sampling, and advanced notifications; collection and logic incomplete
- [ ] Notification system (`pkg/sysmgmt/components.go`) – Pushover support without rate limiting
- [ ] Production deployment testing on real RutOS/OpenWrt devices
=======
- [ ] Real ubus client and server integration
- [ ] Machine learning integration for predictive failover
- [ ] Advanced anomaly detection and pattern recognition
- [ ] Comprehensive testing framework and integration scenarios
>>>>>>> e500d075
- [ ] Performance benchmarking and optimization tuning
- [ ] Production deployment testing on real RutOS/OpenWrt devices
- [ ] Security penetration testing and hardening validation

### ⏳ PENDING (Enhanced Starlink Diagnostics Implementation)
- [ ] **Enhanced Starlink API Integration** - Pull hardware self-test, thermal, bandwidth restrictions from Starlink API
- [ ] **Predictive Reboot Monitoring** - Detect scheduled reboots and trigger preemptive failover
- [ ] **Hardware Health Monitoring** - Real-time hardware status tracking and alerts

### ⏳ PENDING (Location-Aware Intelligence Implementation)
- [ ] **GPS Data Collection** - Pull GPS data from Starlink and RUTOS sources
- [ ] **Movement Detection** - >500m triggers obstruction map reset
- [ ] **Location Clustering Logic** - Implement clustering algorithms for problematic areas
- [ ] **Location-based Threshold Adjustments** - Dynamic threshold adjustment based on location
- [ ] **Multi-source GPS Prioritization** - RUTOS > Starlink GPS priority logic

### ⏳ PENDING (Comprehensive Decision Audit Trail Implementation)
- [ ] **Decision Logging Implementation** - Log all failover decisions with detailed reasoning
- [ ] **Real-Time Decision Viewer** - Live monitoring of decision-making process
- [ ] **Historical Pattern Analysis** - Trend identification and automated recommendations
- [ ] **Root Cause Analysis** - Automated troubleshooting with pattern recognition
- [ ] **Decision Analysis Tools** - CLI and API endpoints for decision analysis

### ⏳ PENDING (Advanced Notification Systems Implementation)
- [ ] **Multi-Channel Notifications** - Email, Slack, Discord, Telegram integration
- [ ] **Smart Notification Management** - Advanced rate limiting and cooldown logic
- [ ] **Contextual Alerts** - Different notification types for fixes, failures, critical issues
- [ ] **Notification Intelligence** - Emergency priority with retry, acknowledgment requirements

### ⏳ PENDING (Predictive Obstruction Management Implementation)
- [ ] **Proactive Failover Logic** - Failover before complete signal loss
- [ ] **Obstruction Acceleration Detection** - Rapid increases in obstruction
- [ ] **SNR Trend Analysis** - Early warning based on SNR trends
- [ ] **Movement-triggered Obstruction Map Refresh** - Reset obstruction data on movement
- [ ] **Environmental Pattern Learning** - Machine learning for environmental patterns
- [ ] **Multi-Factor Obstruction Assessment** - Current + historical + prolonged duration analysis
- [ ] **False Positive Reduction** - Use timeObstructed and avgProlongedObstructionIntervalS
- [ ] **Data Quality Validation** - Check patchesValid and validS for measurement reliability

### ⏳ PENDING (Adaptive Sampling Implementation)
- [ ] **Dynamic Sampling Rates** - 1s for unlimited, 60s for metered connections
- [ ] **Connection Type Detection** - Automatic detection of connection types
- [ ] **Sampling Rate Adjustment** - Real-time adjustment based on connection status

### ⏳ PENDING (Backup and Recovery Implementation)
- [ ] **System Recovery** - Automated recovery after firmware upgrades
- [ ] **Configuration Backup** - Automatic backup of critical configurations
- [ ] **Recovery Procedures** - Automated recovery procedures for common issues

### ⏳ PENDING (Additional Features)
- [ ] Container deployment support (Docker)
- [ ] Cloud integration (AWS, Azure, GCP)
- [ ] Advanced analytics and reporting dashboard
- [ ] Multi-site failover coordination
- [ ] Advanced machine learning model training and deployment
- [ ] Real-time threat intelligence integration
- [ ] Advanced network topology discovery and mapping
- [ ] Integration with external monitoring systems (Prometheus, Grafana, etc.)

### 🐛 KNOWN ISSUES
- Some advanced ML features require additional training data for optimal performance
- Performance profiling may need tuning for specific hardware configurations
- Security auditing may generate false positives in certain network environments
- Advanced predictive algorithms may need calibration for specific use cases
- **System Health Monitoring**: Requires integration with actual UCI configuration loading
- **Enhanced Starlink Diagnostics**: API integration needs real Starlink API testing
- **GPS Integration**: Requires testing with actual RUTOS GPS data sources
<<<<<<< HEAD
=======

### 🎯 ACHIEVEMENTS
- **Complete Go-based rewrite** of the legacy Bash solution
- **Real UCI integration** with proper error handling and validation
- **Performance profiling** framework
- **Security auditing** with threat detection and response
- **Modular architecture** for easy extension and maintenance
- **Complete documentation** and deployment guides
- **System Health Monitoring & Auto-Recovery** - Complete implementation with modular components
- **Enhanced Data Model** - Comprehensive type system supporting all requested features
- **Foundation for Advanced Features** - All data structures and interfaces ready for implementation

### 📊 IMPLEMENTATION SUMMARY

**✅ COMPLETED FEATURES (Ready for Production)**
1. **System Health Monitoring & Auto-Recovery** - 100% Complete
   - Separate `StarfailSysMgmt` Go application for cron scheduling
   - Overlay space management with automatic cleanup
   - Service watchdog for monitoring and restarting hung services
   - Log flood detection to prevent storage issues
   - Time drift correction with NTP sync monitoring
   - Network interface stabilization for flapping interfaces
   - Database health checks and recovery
   - Notification system with Pushover support

2. **Enhanced Data Model & Types** - 100% Complete
   - Enhanced Starlink diagnostics (hardware self-test, thermal, bandwidth restrictions)
   - GPS data integration (multi-source, location clustering, movement detection)
   - Comprehensive obstruction data (multi-factor assessment, false positive reduction)
   - Decision audit trail structures (comprehensive logging and troubleshooting)
   - Adaptive sampling configuration (dynamic sampling rates)
   - Advanced notification management (rate limiting, priority levels, cooldown periods)
   - Health status tracking with detailed breakdowns
   - Quality factor breakdown for decision transparency

**🔄 READY FOR IMPLEMENTATION (Data Structures Complete)**
1. **Enhanced Starlink Diagnostics** - Data model ready, API integration needed
2. **Location-Aware Intelligence** - GPS structures ready, collection logic needed
3. **Comprehensive Decision Audit Trail** - Decision structures ready, logging implementation needed
4. **Advanced Notification Systems** - Notification config ready, multi-channel implementation needed
5. **Predictive Obstruction Management** - Predictive data structures ready, logic implementation needed
6. **Adaptive Sampling** - Configuration ready, dynamic rate adjustment needed
7. **Backup and Recovery** - Foundation ready, recovery procedures needed

**📈 PROGRESS METRICS**
 - **Core System**: 90% Complete
 - **System Health Monitoring**: 100% Complete
 - **Enhanced Data Model**: 100% Complete
 - **Feature Implementation**: 15% Complete (structures ready, logic implementation pending)
 - **Overall Project**: 60% Complete

**🚀 NEXT PRIORITY IMPLEMENTATIONS**
1. **Enhanced Starlink API Integration** - Pull additional diagnostic data
2. **GPS Data Collection** - Implement multi-source GPS collection
3. **Decision Logging Implementation** - Comprehensive decision audit trail
4. **Predictive Obstruction Management** - Proactive failover logic
5. **Adaptive Sampling** - Dynamic sampling rate adjustment

>>>>>>> e500d075
---

## Table of Contents
1. [Overview & Problem Statement](#overview--problem-statement)
2. [Design Principles](#design-principles)
3. [Non-Goals](#non-goals)
4. [Target Platforms & Constraints](#target-platforms--constraints)
5. [Repository & Branching](#repository--branching)
6. [High-Level Architecture](#high-level-architecture)
7. [Configuration (UCI)](#configuration-uci)
8. [Daemon Public API (ubus)](#daemon-public-api-ubus)
9. [CLI](#cli)
10. [Integration: mwan3 & netifd](#integration-mwan3--netifd)
11. [Member Discovery & Classification](#member-discovery--classification)
12. [Metric Collection (per class)](#metric-collection-per-class)
13. [Scoring & Predictive Logic](#scoring--predictive-logic)
14. [Decision Engine & Hysteresis](#decision-engine--hysteresis)
15. [Telemetry Store (Short-Term DB)](#telemetry-store-short-term-db)
16. [Logging & Observability](#logging--observability)
17. [Build, Packaging & Deployment](#build-packaging--deployment)
18. [Init, Hotplug & Service Control](#init-hotplug--service-control)
19. [Testing Strategy & Acceptance](#testing-strategy--acceptance)
20. [Performance Targets](#performance-targets)
21. [Security & Privacy](#security--privacy)
22. [Failure Modes & Safe Behavior](#failure-modes--safe-behavior)
23. [Future UI (LuCI/Vuci) – for later](#future-ui-lucivuci--for-later)
24. [Coding Style & Quality](#coding-style--quality)
25. [Appendix: Examples & Snippets](#appendix-examples--snippets)

---

## Overview & Problem Statement
We need a reliable, autonomous, and resource-efficient system on **RutOS** and **OpenWrt**
routers to manage **multi-interface failover** (e.g., Starlink, cellular with multiple SIMs,
Wi‑Fi STA/tethering, LAN uplinks), with **predictive** behavior so users _don’t notice_
degradation/outages. The legacy Bash approach created too much process churn, had BusyBox
limitations, and was harder to maintain and extend.

**Solution**: a **single Go daemon** (`starfaild`) that:
- Discovers all **mwan3** members and their underlying netifd interfaces
- Collects **metrics** per member (Starlink API, radio quality, latency/loss, etc.)
- Computes **health scores** (instant + rolling) and performs **predictive failover/failback**
- Integrates natively with **UCI**, **ubus**, **procd**, and **mwan3**
- Exposes a small **CLI** for operational control and deep **DEBUG** logging
- Stores short-term telemetry in **RAM** (no flash wear by default)

No Web UI is required in this phase; we’ll add LuCI/Vuci later to the same ubus/UCI API.

---

## Design Principles
- **Single binary** (static, CGO disabled). No external runtimes or heavy deps.
- **OS-native integration**: UCI for config; ubus for control/status; procd for lifecycle.
- **Abstraction first**: collectors and controllers behind interfaces; easy to mock/test.
- **Autonomous by default**: auto-discovery, self-healing, predictive switching.
- **Deterministic & stable**: hysteresis, rate limiting, cooldowns; no flapping.
- **Resource-friendly**: minimal CPU wakeups, RAM caps, low traffic on metered links.
- **Observability**: structured logs (JSON), metrics, event history for troubleshooting.
- **Graceful degradation**: sensible behavior if Starlink API/ubus/mwan3 are unavailable.

---

## Non-Goals
- Shipping any Web UI now (LuCI/Vuci comes later).
- Replacing mwan3 entirely (we **drive** it; we don’t reinvent it).
- Long-term persistent database on flash by default (telemetry is in RAM by default).

---

## Target Platforms & Constraints
- **RutOS** (Teltonika, BusyBox `ash`, procd, ubus, UCI, often with `mobiled`/cellular ubus)
- **OpenWrt** (modern releases; BusyBox `ash`, procd, ubus, UCI, mwan3 available)
- **Constraints**: limited flash & RAM; potential ICMP restrictions; variant firmware baselines.
- **Binary size target** ≤ 12 MB stripped; **RSS** ≤ 25 MB steady; **low CPU** on idle.

---

## Repository & Branching
- Create a new branch for this rewrite: `go-core`
- Move legacy Bash & docs to `archive/` (read-only inspiration).
- Proposed layout:
```
/cmd/starfaild/            # main daemon
/pkg/                      # internal packages
  collector/               # starlink, cellular, wifi, lan providers
  decision/                # scoring, hysteresis, predictive logic
  controller/              # mwan3, netifd/ubus integrations
  telem/                   # telemetry ring store & events
  logx/                    # structured logging helpers
  uci/                     # UCI read/validate/default/commit helpers
  ubus/                    # ubus server & method handlers
/scripts/                  # init.d, CLI, hotplug
/openwrt/                  # Makefiles for OpenWrt ipk
/rutos/                    # Teltonika SDK packaging
/configs/                  # example UCI configs
/docs/                     # architecture & operator guides
/archive/                  # legacy code
```

---

## High-Level Architecture
**Core loop** (tick ~1.0–1.5s):
1. Discover/refresh members periodically and on config reload.
2. Collect metrics per member via provider interfaces.
3. Update per-member instant & rolling scores.
4. Rank eligible members; evaluate switch conditions (hysteresis/predictive).
5. Apply decision via the active controller (mwan3 preferred; netifd fallback).
6. Emit logs, events, telemetry; expose state via ubus.

**Key components**
- **Collectors**: per-class metric providers (Starlink/Cellular/Wi‑Fi/LAN/Other).
- **Decision engine**: scoring + hysteresis + predictive, rate-limited.
- **Controllers**: `mwan3` policy adjuster; `netifd`/route metric fallback.
- **Interfaces**: UCI config; ubus RPC; CLI wrapper; procd lifecycle.
- **Telemetry**: RAM-backed ring buffers (samples + events).

---

## Configuration (UCI)
File: `/etc/config/starfail`

> All options must validate and default safely; never crash on missing/invalid config.
> Log a **WARN** for defaulted values. UCI is the **only** config source.

```uci
config starfail 'main'
    option enable '1'
    option use_mwan3 '1'                    # 1=drive mwan3; 0=netifd/route fallback
    option poll_interval_ms '1500'          # base tick
    option history_window_s '600'           # window for rolling score (X minutes)
    option retention_hours '24'             # telemetry retention in RAM
    option max_ram_mb '16'                  # RAM cap for telemetry
    option data_cap_mode 'balanced'         # balanced|conservative|aggressive
    option predictive '1'                   # enable predictive preempt
    option switch_margin '10'               # min score delta to switch
    option min_uptime_s '20'                # global minimum before member eligible
    option cooldown_s '20'                  # global cooldown after switch
    option metrics_listener '0'             # 1=enable :9101/metrics
    option health_listener '1'              # 1=enable :9101/healthz
    option log_level 'info'                 # debug|info|warn|error
    option log_file ''                      # empty=syslog only

    # Fail/restore thresholds (global defaults; per-class overrides allowed)
    option fail_threshold_loss '5'          # %
    option fail_threshold_latency '1200'    # ms
    option fail_min_duration_s '10'         # sustained bad before failover
    option restore_threshold_loss '1'       # %
    option restore_threshold_latency '800'  # ms
    option restore_min_duration_s '30'      # sustained good before failback

    # Notifications (optional)
    option pushover_token ''
    option pushover_user ''

    # Telemetry publish (optional)
    option mqtt_broker ''                   # e.g., tcp://127.0.0.1:1883
    option mqtt_topic 'starfail/status'

# Optional policy overrides (repeatable)
config member 'starlink_any'
    option detect 'auto'                    # auto|disable|force
    option class 'starlink'
    option weight '100'                     # class preference
    option min_uptime_s '30'
    option cooldown_s '20'

config member 'cellular_any'
    option detect 'auto'
    option class 'cellular'
    option weight '80'
    option prefer_roaming '0'               # 0=penalize roaming
    option metered '1'                      # reduce sampling
    option min_uptime_s '20'
    option cooldown_s '20'

config member 'wifi_any'
    option detect 'auto'
    option class 'wifi'
    option weight '60'

config member 'lan_any'
    option detect 'auto'
    option class 'lan'
    option weight '40'
```

**Validation rules**
- Numeric options must parse and be within sane ranges; otherwise default & WARN.
- Strings normalized (lowercase), unknown values → default & WARN.
- Member sections are optional; discovery works without them.

---

## Daemon Public API (ubus)
Service name: `starfail`

### Methods & Schemas
- `starfail.status` → current state and summary
```json
{
  "state":"primary|backup|degraded",
  "current":"wan_starlink",
  "rank":[
    {"name":"wan_starlink","class":"starlink","final":88.4,"eligible":true},
    {"name":"wan_cell","class":"cellular","final":76.2,"eligible":true}
  ],
  "last_event":{"ts":"2025-08-13T12:34:56Z","type":"failover","reason":"predictive","from":"wan_starlink","to":"wan_cell"},
  "config":{"predictive":true,"use_mwan3":true,"switch_margin":10},
  "mwan3":{"enabled":true,"policy":"auto","details":"..."}
}
```

- `starfail.members` → discovered members, metrics, scores
```json
[{
  "name":"wan_starlink",
  "class":"starlink",
  "iface":"wan_starlink",
  "eligible":true,
  "score":{"instant":87.2,"ewma":89.1,"final":88.5},
  "metrics":{"lat_ms":53,"loss_pct":0.3,"jitter_ms":7,"obstruction_pct":1.4,"outages":0},
  "last_update":"2025-08-13T12:34:56Z"
}]
```

- `starfail.metrics` → recent ring buffer (downsampled if large)
```json
{"name":"wan_cell","samples":[
  {"ts":"2025-08-13T12:33:12Z","lat_ms":73,"loss_pct":1.5,"jitter_ms":8,"rsrp":-95,"rsrq":-9,"sinr":14,"instant":78.2},
  {"ts":"2025-08-13T12:33:14Z","lat_ms":69,"loss_pct":0.8,"jitter_ms":7,"rsrp":-93,"rsrq":-8,"sinr":15,"instant":80.0}
]}
```

- `starfail.history` `{ "name":"wan_starlink", "since_s":600 }` → downsampled series

- `starfail.events` `{ "limit":100 }` → recent decision/events JSON objects

- `starfail.action` → manual operations
```json
{"cmd":"failover|restore|recheck|set_level|promote","name":"optional","level":"debug|info|warn|error"}
```
**Rules**: All actions idempotent; rate-limited; log WARN on throttle.

- `starfail.config.get` → effective config (post-defaults)
- `starfail.config.set` → (optional) write via UCI + commit + hot-reload

---

## CLI
File: `/usr/sbin/starfailctl` (BusyBox `ash`)

```
starfailctl status
starfailctl members
starfailctl metrics <name>
starfailctl history <name> [since_s]
starfailctl events [limit]
starfailctl failover|restore|recheck
starfailctl setlog <debug|info|warn|error>
```

---

## Integration: mwan3 & netifd
- **Preferred**: Drive **mwan3** membership/weights/metrics for the active policy.
  - Change only what’s necessary; avoid reload storms.
  - Log when no change is needed (`mwan3 unchanged` @INFO).
- **Fallback**: If `use_mwan3=0` or mwan3 missing:
  - Use `netifd`/ubus or route metrics to prefer the target member.
  - Keep existing sessions where possible; no reckless down/up.

**Constraints**
- Respect per-member `min_uptime_s` and global `cooldown_s`.
- Apply **switch_margin** (score gap) and duration windows before switching.

---

## Member Discovery & Classification
1) Parse `/etc/config/mwan3` (UCI) for interfaces, members, policies.
2) Map members → netifd iface names.
3) Classify heuristically (+ optional hints from UCI member sections):
   - **Starlink**: reaches `192.168.100.1` Starlink local API.
   - **Cellular**: netifd proto in `{qmi,mbim,ncm,ppp,cdc_ether}` or ubus mobiled.
   - **Wi‑Fi STA**: `wireless` mode `sta` bound to WAN (use ubus `iwinfo` if present).
   - **LAN uplink**: DHCP/static ethernet WAN (non-Starlink).
   - **Other**: treat generically (lat/loss only).
4) Log discovery at startup and when changed (INFO table).

Target scale: **≥ 10 members** (mwan3 supports many; plan for 16).

---

## Metric Collection (per class)
All collectors implement:
```
Collect(ctx, member) (Metrics, error)   # non-blocking, rate-controlled
```

**Common metrics (all classes)**
- **Latency/Loss** probing to targets (ICMP preferred; TCP/UDP connect timing as fallback).
- Jitter computed (e.g., MAD or stddev over last N samples).
- Probe cadence obeys `data_cap_mode` and per-class defaults.

**Starlink**
- Local API (gRPC/JSON) — **in-process**, no grpcurl/jq.
- Fields (as available): `latency_ms`, `packet_loss_pct`, `obstruction_pct`, `outages`, `pop_ping_ms`.
- Keep a **sanity ICMP** to one target at low rate.

**Cellular**
- Prefer ubus (RutOS `mobiled`/`gsm` providers) to obtain: `RSSI`, `RSRP`, `RSRQ`, `SINR`, `network_type`, `roaming`, `operator`, `band`, `cell_id`.
- If ubus unavailable, fall back to generic reachability (lat/loss), mark radio metrics `null`.
- **Metered**: lower probing rate; coalesce pings.

**Wi‑Fi (STA/tether)**
- From ubus `iwinfo` (or `/proc/net/wireless`): `signal`, `noise`, `snr`, `bitrate`.
- Latency/loss probing like common.

**LAN**
- Latency/loss probing only.

**Provider selection**
- At startup, log provider chosen per member (INFO): `provider: member=wan_cell using=rutos.mobiled`.

---

## Scoring & Predictive Logic
**Instant score** (0..100):
```
score = clamp(0,100,
    base_weight
  - w_lat * norm(lat_ms,  L_ok, L_bad)
  - w_loss* norm(loss_%,  P_ok, P_bad)
  - w_jit * norm(jitter,  J_ok, J_bad)
  - w_obs * norm(obstruct, O_ok, O_bad)        # starlink only
  - penalties(class, roaming, weak_signal, ...)
  + bonuses(class, strong_radio, ...))
)
```
- `norm(x, ok, bad)` → 0..1 mapping from good..bad thresholds.
- Defaults (tuneable via UCI):  
  - `L_ok=50ms`, `L_bad=1500ms`; `P_ok=0%`, `P_bad=10%`; `J_ok=5ms`, `J_bad=200ms`; `O_ok=0%`, `O_bad=10%`.
- **Cellular roaming** penalty when `prefer_roaming=0`.
- **Wi‑Fi weak signal** penalty below RSSI threshold.

**Rolling score**:
- **EWMA** with α≈0.2.
- **Window average** over `history_window_s` (downsampled).

**Final score**:
```
final = 0.30*instant + 0.50*ewma + 0.20*window_avg
```

**Predictive triggers** (primary only):
- Rising **loss/latency slope** over last N samples,
- **Jitter spike** above threshold,
- **Starlink**: high/accelerating obstruction or API-reported outage,
- Backup member has **final score** higher by ≥ `switch_margin` and **eligible**.

Rate-limit predictive decisions (e.g., once per `5 * fail_min_duration_s`).

---

## Decision Engine & Hysteresis
State per member: `eligible`, `cooldown`, `last_change`, `warmup`.
Global windows:
- `fail_min_duration_s`: sustained “bad” before **failover**.
- `restore_min_duration_s`: sustained “good” before **failback**.

At each tick:
1) Rank **eligible** members by **final score**; tiebreak by `weight` then class.
2) If top ≠ current:
   - Ensure `top.final - current.final ≥ switch_margin`.
   - Ensure **duration** criteria (bad/good windows) OR predictive rule satisfied.
   - Respect `cooldown_s` and `min_uptime_s`.
3) Apply change via controller (mwan3 or netifd).
4) Emit an **event** with full context.

**Idempotency**: No-ops when already in desired state.

---

## Telemetry Store (Short-Term DB)
Two RAM-backed rings under `/tmp/starfail/`:
1) **Per-member samples**: timestamp + metrics + scores (bounded N).
2) **Event log**: state changes, provider errors, throttles (JSON objects).

**Retention**
- Drop samples older than `retention_hours`.
- Cap memory usage to `max_ram_mb`; if exceeded, **downsample** old data (keep every Nth sample).

**Persistence**
- By default, nothing is written to flash.
- Provide **manual** snapshot export (compressed) via a future CLI command (not required now).

**Publish**
- Optional Prometheus **/metrics** on `127.0.0.1:9101` (guarded by UCI).
- **/healthz** (OK with build/version/uptime).

---

## Logging & Observability
- **Structured JSON** lines to syslog (stdout/stderr via procd). Optional file path if configured.
- Levels: `DEBUG`, `INFO`, `WARN`, `ERROR`.
- Include contextual fields everywhere: `member`, `iface`, `class`, `state`, `reason`, `lat_ms`, `loss_pct`, `jitter_ms`, `obstruction_pct`, `rsrp`, `rsrq`, `sinr`, `decision_id`, `bad_window_s`, `good_window_s`, `switch_margin`, `mwan3_policy`.

**Examples**
- Discovery (INFO):
```
{"ts":"...","level":"info","msg":"discovery","member":"wan_starlink","class":"starlink","iface":"wan_starlink","policy":"wan_starlink_m1","tracking":"8.8.8.8"}
```
- Sample (DEBUG):
```
{"ts":"...","level":"debug","msg":"sample","member":"wan_cell","lat_ms":73,"loss_pct":1.5,"jitter_ms":8,"rsrp":-95,"rsrq":-9,"sinr":14,"instant":78.2,"ewma":80.5,"final":79.3}
```
- Decision (INFO):
```
{"ts":"...","level":"info","msg":"switch","from":"wan_starlink","to":"wan_cell","reason":"predictive","delta":12.4,"fail_window_s":11,"cooldown_s":0}
```
- Throttle (WARN):
```
{"ts":"...","level":"warn","msg":"throttle","what":"predictive","cooldown_s":20,"remaining_s":13}
```

---

## Build, Packaging & Deployment
**Go build (example for ARMv7/RUTX)**
```bash
export CGO_ENABLED=0
GOOS=linux GOARCH=arm GOARM=7 go build -ldflags "-s -w" -o starfaild ./cmd/starfaild
strip starfaild || true
```

**OpenWrt packaging**
- Packages:
  - `starfaild` (daemon + init + UCI defaults + hotplug + ubus service file if needed)
  - `starfail-cli` (the tiny `ash` CLI)
- Provide `/openwrt/Makefile` and install scripts; depend on `ca-bundle` if HTTPS notifications are used.

**RutOS packaging**
- Build via Teltonika SDK for the target device series/firmware.
- Produce `.ipk` matching the same file layout as OpenWrt packages.
- Optionally produce **offline install** bundles.

**Runtime files**
- `/usr/sbin/starfaild` (0755) – daemon
- `/etc/init.d/starfail` (0755) – procd script
- `/usr/sbin/starfailctl` (0755) – CLI
- `/etc/config/starfail` – UCI defaults
- `/etc/hotplug.d/iface/99-starfail` – optional hotplug (poke `recheck`)

---

## Init, Hotplug & Service Control
**procd init** must set respawn and log to stdout/stderr.
```
#!/bin/sh /etc/rc.common
START=90
USE_PROCD=1
NAME=starfail
start_service() {
  procd_open_instance
  procd_set_param command /usr/sbin/starfaild -config /etc/config/starfail
  procd_set_param respawn 5000 3 0
  procd_set_param stdout 1
  procd_set_param stderr 1
  procd_close_instance
}
```

**hotplug (optional)**
```
# /etc/hotplug.d/iface/99-starfail
[ "$ACTION" = ifup ] || [ "$ACTION" = ifdown ] || exit 0
ubus call starfail action '{"cmd":"recheck"}' >/dev/null 2>&1
```

---

## Testing Strategy & Acceptance
**Unit tests**
- Scoring math (norm, EWMA, window, blend)
- Predictive slope detection & thresholds
- Hysteresis windows & cooldown logic
- UCI parsing, defaulting, validation

**Integration tests**
- Mock Starlink, cellular, wifi providers
- Mock mwan3/netifd controllers
- Config reload and live update

**Device E2E (RutOS + OpenWrt)**
- 8–16 members discovered from synthetic mwan3 configuration
- Starlink obstruction/outage → predictive switch to cellular
- Cellular roaming penalty → prefer Wi‑Fi/LAN when better
- Wi‑Fi signal drop → switch to cellular
- LAN jitter spike → switch to cellular
- Cooldowns prevent ping-pong
- Data-cap **conservative** mode reduces probe volume measurably
- Reboot persistence; interface flaps; SIM switch; absence of mwan3

**Acceptance Criteria**
- Auto-discovers & classifies members reliably
- Makes correct (and stable) predictive failovers/failbacks
- Exposes ubus API and CLI works as specified
- Telemetry retained within RAM caps and time window
- Meets CPU/RAM targets; no busy loops
- Degrades gracefully when providers are missing

---

## Performance Targets
- Binary ≤ 12 MB stripped
- RSS ≤ 25 MB steady
- Tick ≤ 5% CPU on low-end ARM when healthy
- Probing minimal on metered links; measurable reduction in **conservative** mode

---

## Security & Privacy
- Daemon runs as root (network control) – minimize exposed surfaces.
- Bind metrics/health endpoints to **127.0.0.1** only.
- Store secrets (Pushover, MQTT creds) only in UCI; never log them.
- CLI and ubus methods are local-admin only (default OpenWrt/RutOS model).

---

## Failure Modes & Safe Behavior
- **Starlink API down**: mark API fields null; rely on reachability; WARN, don’t crash.
- **ubus/mwan3 missing**: fall back to netifd (or no-op decisions) with clear WARN.
- **ICMP blocked**: use TCP/UDP connect timing as fallback.
- **Config missing/invalid**: default and WARN; keep operating.
- **Provider errors**: exponential backoff; surface in events; do not block main loop.
- **Memory pressure**: downsample telemetry; trim rings; WARN.

---

## Future UI (LuCI/Vuci) – for later
- UI talks to the same **ubus** methods and reads/writes **UCI**.
- Two thin UIs: `luci-app-starfail` (OpenWrt) and a Vuci module (RutOS).
- No daemon changes required to add UI later.

---

## Coding Style & Quality
- Go 1.22+, modules enabled; CGO disabled.
- No panics on bad input; always validate/default and log at WARN.
- Interfaces for collectors/controllers; small test doubles.
- Config reload via `SIGHUP` or ubus `config.set` → atomic apply and diff log.
- No busy waits; timers via `time.Ticker`; contexts with deadlines everywhere.
- Avoid third-party deps unless absolutely necessary (MQTT may require a small client).

---

## Appendix: Examples & Snippets

### Example: Default UCI
```uci
config starfail 'main'
    option enable '1'
    option use_mwan3 '1'
    option poll_interval_ms '1500'
    option history_window_s '600'
    option retention_hours '24'
    option max_ram_mb '16'
    option data_cap_mode 'balanced'
    option predictive '1'
    option switch_margin '10'
    option min_uptime_s '20'
    option cooldown_s '20'
    option metrics_listener '0'
    option health_listener '1'
    option log_level 'info'
    option log_file ''

    option fail_threshold_loss '5'
    option fail_threshold_latency '1200'
    option fail_min_duration_s '10'
    option restore_threshold_loss '1'
    option restore_threshold_latency '800'
    option restore_min_duration_s '30'
```

### Example: Member overrides (SIMs, Wi‑Fi, LAN)
```uci
config member 'starlink_any'
    option detect 'auto'
    option class 'starlink'
    option weight '100'
    option min_uptime_s '30'
    option cooldown_s '20'

config member 'sim_pool'
    option detect 'auto'
    option class 'cellular'
    option weight '80'
    option prefer_roaming '0'
    option metered '1'

config member 'wifi_any'
    option detect 'auto'
    option class 'wifi'
    option weight '60'

config member 'lan_any'
    option detect 'auto'
    option class 'lan'
    option weight '40'
```

### Example: CLI helper (`/usr/sbin/starfailctl`)
```sh
#!/bin/sh
case "$1" in
  status)   ubus call starfail status ;;
  members)  ubus call starfail members ;;
  metrics)  ubus call starfail metrics "{"name":"$2"}" ;;
  history)  ubus call starfail history "{"name":"$2","since_s":${3:-600}}" ;;
  events)   ubus call starfail events "{"limit":${2:-100}}" ;;
  failover) ubus call starfail action '{"cmd":"failover"}' ;;
  restore)  ubus call starfail action '{"cmd":"restore"}' ;;
  recheck)  ubus call starfail action '{"cmd":"recheck"}' ;;
  setlog)   ubus call starfail action "{"cmd":"set_level","level":"$2"}" ;;
  *) echo "Usage: starfailctl {status|members|metrics <name>|history <name> [since_s]|events [limit]|failover|restore|recheck|setlog <level>}"; exit 1 ;;
esac
```

### Example: procd init (`/etc/init.d/starfail`)
```sh
#!/bin/sh /etc/rc.common
START=90
USE_PROCD=1
NAME=starfail

start_service() {
  procd_open_instance
  procd_set_param command /usr/sbin/starfaild -config /etc/config/starfail
  procd_set_param respawn 5000 3 0
  procd_set_param stdout 1
  procd_set_param stderr 1
  procd_close_instance
}
```

### Example: hotplug (`/etc/hotplug.d/iface/99-starfail`)
```sh
[ "$ACTION" = ifup ] || [ "$ACTION" = ifdown ] || exit 0
ubus call starfail action '{"cmd":"recheck"}' >/dev/null 2>&1
```

### Example: Decision Engine Pseudocode
```go
tick := time.NewTicker(cfg.PollInterval)
for {
  select {
  case <-tick.C:
    members := discover()
    for m := range members {
      metrics[m] = collectors[m.class].Collect(ctx, m)
      score[m] = scorer.Update(m, metrics[m])
    }
    top := rank(scores, eligible(members))
    if shouldSwitch(current, top, scores, windows, cfg) {
      controller.Switch(current, top)
      events.Add(SwitchEvent{...})
      current = top
    }
  case <-reload:
    cfg = loadConfig()
  }
}
```

---

<<<<<<< HEAD
**End of Specification**
=======

**End of Specification**
>>>>>>> e500d075
<|MERGE_RESOLUTION|>--- conflicted
+++ resolved
@@ -22,28 +22,15 @@
 - [x] Starlink collector with API integration (`pkg/collector/starlink.go`)
 - [x] Cellular collector with ubus integration (`pkg/collector/cellular.go`)
 - [x] WiFi collector with iwinfo integration (`pkg/collector/wifi.go`)
-<<<<<<< HEAD
 - [x] Decision engine with scoring and predictive hooks (`pkg/decision/engine.go`)
 - [x] Controller package for mwan3/netifd integration (`pkg/controller/controller.go`)
 - [x] Main daemon entry point (`cmd/starfaild/main.go`)
-=======
-- [x] Decision engine with scoring and predictive logic (`pkg/decision/engine.go`)
-- [x] Predictive engine scaffolding (`pkg/decision/predictive.go`)
-- [x] Controller package for mwan3/netifd integration (`pkg/controller/controller.go`)
-- [x] Main daemon entry point (`cmd/starfaild/main.go`) - Complete with all features integrated
->>>>>>> e500d075
 - [x] CLI implementation (`scripts/starfailctl`)
 - [x] Init script for procd (`scripts/starfail.init`)
 - [x] Sample configuration file (`configs/starfail.example`)
 - [x] Build script for cross-compilation (`scripts/build.sh`)
 - [x] Deployment documentation (`docs/DEPLOYMENT.md`)
 - [x] README.md with project overview
-<<<<<<< HEAD
-- [x] Metrics and health endpoints (`pkg/metrics/server.go`, `pkg/health/server.go`)
-- [x] MQTT integration for telemetry publishing (`pkg/mqtt/client.go`)
-- [x] LuCI/Vuci web interface (`luci/luci-app-starfail/`)
-- [x] Comprehensive testing framework (`pkg/testing/integration_test.go`)
-=======
 - [x] Performance profiling (`pkg/performance/profiler.go`)
 - [x] Security auditing (`pkg/security/auditor.go`)
 - [x] Metrics and health endpoints (`pkg/metrics/server.go`, `pkg/health/server.go`)
@@ -52,7 +39,7 @@
 - [x] Complete integration of all components in main daemon
 - [x] Real UCI library integration with proper error handling
 - [x] Complete collector implementations with real system integration
->>>>>>> e500d075
+
 
 ### ✅ COMPLETED (System Health Monitoring & Auto-Recovery)
 - [x] **StarfailSysMgmt Go application** (`cmd/starfailsysmgmt/main.go`) - Separate cron-scheduled system management daemon
@@ -68,7 +55,6 @@
 
 
 ### 🔄 IN PROGRESS
-<<<<<<< HEAD
 - [ ] Advanced predictive failover algorithms (`pkg/decision/predictive.go`) – models exist but full integration is ongoing
 - [ ] Performance profiling (`pkg/performance/profiler.go`) – profiler works, automatic tuning pending
 - [ ] Security auditing (`pkg/security/auditor.go`) – basic auditor, threat detection limited
@@ -78,12 +64,6 @@
 - [ ] Enhanced data model structures – types defined for diagnostics, GPS, obstruction data, decision trails, adaptive sampling, and advanced notifications; collection and logic incomplete
 - [ ] Notification system (`pkg/sysmgmt/components.go`) – Pushover support without rate limiting
 - [ ] Production deployment testing on real RutOS/OpenWrt devices
-=======
-- [ ] Real ubus client and server integration
-- [ ] Machine learning integration for predictive failover
-- [ ] Advanced anomaly detection and pattern recognition
-- [ ] Comprehensive testing framework and integration scenarios
->>>>>>> e500d075
 - [ ] Performance benchmarking and optimization tuning
 - [ ] Production deployment testing on real RutOS/OpenWrt devices
 - [ ] Security penetration testing and hardening validation
@@ -151,8 +131,7 @@
 - **System Health Monitoring**: Requires integration with actual UCI configuration loading
 - **Enhanced Starlink Diagnostics**: API integration needs real Starlink API testing
 - **GPS Integration**: Requires testing with actual RUTOS GPS data sources
-<<<<<<< HEAD
-=======
+
 
 ### 🎯 ACHIEVEMENTS
 - **Complete Go-based rewrite** of the legacy Bash solution
@@ -211,7 +190,6 @@
 4. **Predictive Obstruction Management** - Proactive failover logic
 5. **Adaptive Sampling** - Dynamic sampling rate adjustment
 
->>>>>>> e500d075
 ---
 
 ## Table of Contents
@@ -889,9 +867,4 @@
 
 ---
 
-<<<<<<< HEAD
 **End of Specification**
-=======
-
-**End of Specification**
->>>>>>> e500d075
