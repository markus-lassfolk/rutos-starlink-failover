--- conflicted
+++ resolved
@@ -18,12 +18,6 @@
 readonly SCRIPT_VERSION
 # shellcheck disable=SC2034  # Color variables may not all be used in every script
 if [ -t 1 ] && [ "${TERM:-}" != "dumb" ] && [ "${NO_COLOR:-}" != "1" ]; then
-<<<<<<< HEAD
-    # shellcheck disable=SC2034
-    # shellcheck disable=SC2034  # Color variables may not all be used
-# shellcheck disable=SC2034 # Color variables may be unused but defined for consistency
-=======
->>>>>>> d04f4744
     RED='\033[0;31m'
     GREEN='\033[0;32m'
     YELLOW='\033[1;33m'
@@ -32,12 +26,6 @@
     NC='\033[0m' # No Color
 else
     # Fallback to no colors if terminal doesn't support them
-<<<<<<< HEAD
-    # shellcheck disable=SC2034
-    # shellcheck disable=SC2034  # Color variables may not all be used
-# shellcheck disable=SC2034 # Color variables may be unused but defined for consistency
-=======
->>>>>>> d04f4744
     RED=""
     GREEN=""
     YELLOW=""
