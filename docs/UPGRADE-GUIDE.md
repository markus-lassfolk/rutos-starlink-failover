--- conflicted
+++ resolved
@@ -1,10 +1,6 @@
 # Configuration Upgrade Script
 
-<<<<<<< HEAD
-**Version:** 2.6.0 | **Updated:** 2025-07-24
-=======
-Upgrade Guide Version: 1.2.6
->>>>>>> 0314e74e
+**Version:** v2.6.0 | **Updated:** 2025-07-24
 
 ## Overview
 
