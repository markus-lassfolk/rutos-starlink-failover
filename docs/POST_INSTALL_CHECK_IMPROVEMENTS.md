--- conflicted
+++ resolved
@@ -1,12 +1,6 @@
 # Post-Install Check Script Improvements
 
-<<<<<<< HEAD
-**Version:** 2.6.0 | **Updated:** 2025-07-24
-=======
-**Version:** 2.6.0  
-**Last Updated:** 2025-07-24  
-**Compatibility:** RUTOS/RUTX50 Hardware
->>>>>>> 0314e74e
+**Version:** v2.6.0 | **Updated:** 2025-07-24
 
 ## Issues Fixed
 
