--- conflicted
+++ resolved
@@ -1,10 +1,6 @@
 # Development Tools Setup
 
-<<<<<<< HEAD
-**Version:** 2.6.0 | **Updated:** 2025-07-24
-=======
 Version: 2.6.0
->>>>>>> d04f4744
 
 This directory contains setup scripts for installing code quality tools locally for the RUTOS Starlink Failover project.
 
