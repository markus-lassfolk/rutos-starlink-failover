# Starlink API Change Response Process

<<<<<<< HEAD
**Version:** 2.6.0 | **Updated:** 2025-07-24
=======
Version: 2.6.0 | Updated: 2025-07-24
>>>>>>> d04f4744

If you receive a notification that the Starlink API schema has changed, follow these steps to quickly restore monitoring
and failover functionality:

## 1. Confirm the Change

- Check your daily Pushover notification for details on the API version change.
- Run `scripts/check_starlink_api_change.sh` manually to verify the change and view the new schema.

## 2. Review API Differences

- Compare `/root/starlink_api_schema_last.json` (previous) and `/tmp/starlink_api_schema_current.json` (current) to see
  what fields or methods have changed.
- Focus on fields used in `starlink_monitor.sh` (e.g., latency, obstruction, loss).

## 3. Update Scripts

- Edit `starlink_monitor.sh` and related scripts to match any new/renamed/removed fields.
- Use `generate_api_docs.sh` to dump the full API for reference.
- Test API calls with `grpcurl` and `jq` to confirm new field names/structure.

## 4. Validate Functionality

- Run `scripts/validate-config.sh` to check for errors.
- Use the test suite: `tests/test-suite.sh`.
- Manually trigger failover/recovery to ensure notifications and logic work.

## 5. Document and Share

- Update documentation if field names or logic change.
- Share findings with the community via GitHub Issues or PRs.

---

**Tip:** Most API changes are minor (field renames/additions). The monitoring system is designed to be resilient, but
prompt updates ensure continued reliability.<|MERGE_RESOLUTION|>--- conflicted
+++ resolved
@@ -1,10 +1,6 @@
 # Starlink API Change Response Process
 
-<<<<<<< HEAD
-**Version:** 2.6.0 | **Updated:** 2025-07-24
-=======
 Version: 2.6.0 | Updated: 2025-07-24
->>>>>>> d04f4744
 
 If you receive a notification that the Starlink API schema has changed, follow these steps to quickly restore monitoring
 and failover functionality:
