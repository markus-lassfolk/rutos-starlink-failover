--- conflicted
+++ resolved
@@ -1,26 +1,13 @@
 #!/bin/sh
 # Quick debug script to check config.sh contents
 # Version: 2.7.0
-<<<<<<< HEAD
+
 # Version information (auto-updated by update-version.sh)
-=======
-
-# shellcheck disable=SC2034  # Version info for potential future use
->>>>>>> b5743e53
+# shellcheck disable=SC2034  # SCRIPT_VERSION used for validation compliance
 SCRIPT_VERSION="2.7.0"
 readonly SCRIPT_VERSION
 
-<<<<<<< HEAD
 # Colors for output (compatible with busybox)
-# shellcheck disable=SC2034  # Color variables may not all be used in every script
-RED='\033[0;31m'
-GREEN='\033[0;32m'
-# shellcheck disable=SC2034  # YELLOW not used in this debug script
-YELLOW='\033[1;33m'
-BLUE='\033[1;35m'
-# shellcheck disable=SC2034  # CYAN not used in this debug script
-=======
-# Colors for output
 # shellcheck disable=SC2034  # Used in some conditional contexts
 RED='\033[0;31m'
 GREEN='\033[0;32m'
@@ -28,7 +15,6 @@
 YELLOW='\033[1;33m'
 BLUE='\033[1;35m'
 # shellcheck disable=SC2034  # Used in some conditional contexts
->>>>>>> b5743e53
 CYAN='\033[0;36m'
 NC='\033[0m'
 
