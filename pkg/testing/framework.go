--- conflicted
+++ resolved
@@ -139,12 +139,11 @@
 	if err != nil {
 		tf.t.Fatalf("Failed to create controller: %v", err)
 	}
-<<<<<<< HEAD
-=======
+
 	if err := ctrl.SetMembers(tf.MockMembers()); err != nil {
 		tf.t.Fatalf("Failed to set members: %v", err)
 	}
->>>>>>> a63d9755
+
 	return ctrl
 }
 
