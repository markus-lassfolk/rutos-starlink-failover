package ubus

import (
	"bufio"
	"context"
	"encoding/binary"
	"encoding/json"
	"fmt"
	"io"
	"net"
	"os/exec"
	"strings"
	"sync"

	"github.com/starfail/starfail/pkg/logx"
)

// Client represents a ubus client
type Client struct {
	logger    *logx.Logger
	conn      net.Conn
	connected bool
	mu        sync.RWMutex
	callID    uint32
	callMu    sync.Mutex
<<<<<<< HEAD
	objects   map[string]map[string]MethodHandler
=======

	// Registered handlers for incoming requests
	handlers map[string]map[string]MethodHandler
>>>>>>> 436ac5d9
}

// Message represents a ubus message
type Message struct {
	Type    string          `json:"type"`
	Method  string          `json:"method,omitempty"`
	Path    string          `json:"path,omitempty"`
	Data    json.RawMessage `json:"data,omitempty"`
	ID      uint32          `json:"id,omitempty"`
	Code    int             `json:"code,omitempty"`
	Message string          `json:"message,omitempty"`
}

// MethodHandler represents a ubus method handler
type MethodHandler func(ctx context.Context, data json.RawMessage) (interface{}, error)

// NewClient creates a new ubus client
func NewClient(logger *logx.Logger) *Client {
	return &Client{
<<<<<<< HEAD
		logger:  logger,
		objects: make(map[string]map[string]MethodHandler),
=======
		logger:   logger,
		handlers: make(map[string]map[string]MethodHandler),
>>>>>>> 436ac5d9
	}
}

// Connect connects to the ubus daemon
func (c *Client) Connect(ctx context.Context) error {
	c.mu.Lock()
	defer c.mu.Unlock()

	if c.connected {
		return nil
	}

	// Try to connect to ubus socket
	conn, err := net.Dial("unix", "/var/run/ubus.sock")
	if err != nil {
		return fmt.Errorf("failed to connect to ubus socket: %w", err)
	}

	c.conn = conn
	c.connected = true

	if c.logger != nil {
		c.logger.Info("Connected to ubus daemon")
	}

	return nil
}

// Disconnect disconnects from the ubus daemon
func (c *Client) Disconnect() error {
	c.mu.Lock()
	defer c.mu.Unlock()

	if !c.connected {
		return nil
	}

	if c.conn != nil {
		c.conn.Close()
	}

	c.connected = false

	if c.logger != nil {
		c.logger.Info("Disconnected from ubus daemon")
	}

	return nil
}

// Call makes a ubus call
func (c *Client) Call(ctx context.Context, object, method string, data interface{}) (json.RawMessage, error) {
	c.mu.RLock()
	conn := c.conn
	connected := c.connected
	c.mu.RUnlock()

	if connected && conn != nil {
		if resp, err := c.callViaSocket(ctx, conn, object, method, data); err == nil {
			return resp, nil
		} else if c.logger != nil {
			c.logger.Warn("ubus socket call failed, falling back to CLI", "error", err)
		}
	} else {
		return nil, fmt.Errorf("not connected to ubus")
	}

<<<<<<< HEAD
	var payload json.RawMessage
=======
	// Fallback to ubus CLI
	return c.callViaCLI(ctx, object, method, data)
}

// callViaCLI makes a ubus call using the CLI
func (c *Client) callViaCLI(ctx context.Context, object, method string, data interface{}) (json.RawMessage, error) {
	args := []string{"call", object, method}

>>>>>>> 436ac5d9
	if data != nil {
		b, err := json.Marshal(data)
		if err != nil {
			return nil, fmt.Errorf("failed to marshal data: %w", err)
		}
		payload = b
	}

	msg := &Message{
		Type:   "call",
		Path:   object,
		Method: method,
		Data:   payload,
		ID:     c.GetNextCallID(),
	}

	c.callMu.Lock()
	defer c.callMu.Unlock()

	if err := c.sendMessage(msg); err != nil {
		return nil, fmt.Errorf("failed to send message: %w", err)
	}

	if deadline, ok := ctx.Deadline(); ok {
		c.conn.SetReadDeadline(deadline)
	}
	defer c.conn.SetReadDeadline(time.Time{})

	resp, err := c.readMessage()
	if err != nil {
		return nil, fmt.Errorf("failed to read response: %w", err)
	}

	if resp.Code != 0 {
		if resp.Message != "" {
			return nil, fmt.Errorf(resp.Message)
		}
		return nil, fmt.Errorf("ubus error code %d", resp.Code)
	}

	return resp.Data, nil
}

// RegisterObject registers an object with the ubus daemon
func (c *Client) RegisterObject(ctx context.Context, name string, methods map[string]MethodHandler) error {
	c.mu.Lock()
<<<<<<< HEAD
	c.objects[name] = methods
	c.mu.Unlock()
=======
	defer c.mu.Unlock()

	if c.handlers == nil {
		c.handlers = make(map[string]map[string]MethodHandler)
	}

	c.handlers[name] = methods
>>>>>>> 436ac5d9

	if c.logger != nil {
		c.logger.Info("Registering ubus object", "name", name, "methods", len(methods))
	}

	methodNames := make([]string, 0, len(methods))
	for m := range methods {
		methodNames = append(methodNames, m)
	}

	data, err := json.Marshal(methodNames)
	if err != nil {
		return fmt.Errorf("failed to marshal method names: %w", err)
	}
	msg := &Message{Type: "register", Path: name, Data: data}

	c.callMu.Lock()
	defer c.callMu.Unlock()
	if err := c.sendMessage(msg); err != nil {
		return fmt.Errorf("failed to register object: %w", err)
	}

	resp, err := c.readMessage()
	if err != nil {
		return fmt.Errorf("failed to read register response: %w", err)
	}
	if resp.Code != 0 {
		return fmt.Errorf("registration failed: %s", resp.Message)
	}
	return nil
}

// UnregisterObject unregisters an object from the ubus daemon
func (c *Client) UnregisterObject(ctx context.Context, name string) error {
	if c.logger != nil {
		c.logger.Info("Unregistering ubus object", "name", name)
	}

	c.mu.Lock()
	delete(c.objects, name)
	c.mu.Unlock()

	msg := &Message{Type: "unregister", Path: name}
	c.callMu.Lock()
	defer c.callMu.Unlock()
	if err := c.sendMessage(msg); err != nil {
		return fmt.Errorf("failed to unregister object: %w", err)
	}
	return nil
}

// Listen listens for ubus messages
func (c *Client) Listen(ctx context.Context) error {
<<<<<<< HEAD
=======
	c.mu.RLock()
	conn := c.conn
	connected := c.connected
	c.mu.RUnlock()

	if !connected || conn == nil {
		return fmt.Errorf("not connected to ubus")
	}

	reader := bufio.NewReader(conn)

>>>>>>> 436ac5d9
	for {
		select {
		case <-ctx.Done():
			return ctx.Err()
		default:
<<<<<<< HEAD
		}

		msg, err := c.readMessage()
		if err != nil {
			if ctx.Err() != nil {
				return ctx.Err()
			}
			return fmt.Errorf("failed to read message: %w", err)
		}

		if msg == nil {
			continue
		}
		c.mu.RLock()
		methods := c.objects[msg.Path]
		handler := methods[msg.Method]
		c.mu.RUnlock()

		if handler == nil {
			resp := &Message{Type: "response", ID: msg.ID, Code: 404, Message: "method not found"}
			c.callMu.Lock()
			if err := c.sendMessage(resp); err != nil {
				c.logger.Errorf("failed to send method not found response: %v", err)
			}
			c.callMu.Unlock()
			continue
=======
			line, err := reader.ReadBytes('\n')
			if err != nil {
				return err
			}

			var msg Message
			if err := json.Unmarshal(line, &msg); err != nil {
				if c.logger != nil {
					c.logger.Error("Failed to decode ubus message", "error", err)
				}
				continue
			}

			go c.handleMessage(ctx, msg)
		}
	}
}

// callViaSocket makes a ubus call using the direct socket connection
func (c *Client) callViaSocket(ctx context.Context, conn net.Conn, object, method string, data interface{}) (json.RawMessage, error) {
	msg := Message{
		Type:   "call",
		Path:   object,
		Method: method,
		ID:     c.GetNextCallID(),
	}

	if data != nil {
		raw, err := json.Marshal(data)
		if err != nil {
			return nil, err
		}
		msg.Data = raw
	}

	payload, err := json.Marshal(msg)
	if err != nil {
		return nil, err
	}

	if deadline, ok := ctx.Deadline(); ok {
		conn.SetDeadline(deadline)
	}

	if _, err := conn.Write(append(payload, '\n')); err != nil {
		return nil, err
	}

	reader := bufio.NewReader(conn)
	line, err := reader.ReadBytes('\n')
	if err != nil {
		return nil, err
	}

	var resp Message
	if err := json.Unmarshal(line, &resp); err != nil {
		return nil, err
	}

	if resp.Code != 0 {
		return nil, fmt.Errorf("ubus error: %d %s", resp.Code, resp.Message)
	}

	return resp.Data, nil
}

// handleMessage handles incoming messages from the ubus socket
func (c *Client) handleMessage(ctx context.Context, msg Message) {
	if msg.Type != "request" {
		return
	}

	c.mu.RLock()
	methods := c.handlers[msg.Path]
	handler := methods[msg.Method]
	conn := c.conn
	c.mu.RUnlock()

	if handler == nil {
		if c.logger != nil {
			c.logger.Warn("No handler for ubus method", "path", msg.Path, "method", msg.Method)
		}
		return
	}

	data, err := handler(ctx, msg.Data)
	resp := Message{Type: "response", ID: msg.ID}
	if err != nil {
		resp.Code = -1
		resp.Message = err.Error()
	} else if data != nil {
		if raw, err := json.Marshal(data); err == nil {
			resp.Data = raw
		}
	}

	if conn != nil {
		if payload, err := json.Marshal(resp); err == nil {
			conn.Write(append(payload, '\n'))
>>>>>>> 436ac5d9
		}

		result, err := handler(ctx, msg.Data)
		resp := &Message{Type: "response", ID: msg.ID}
		if err != nil {
			resp.Code = 500
			resp.Message = err.Error()
		} else if result != nil {
			if b, err := json.Marshal(result); err == nil {
				resp.Data = b
			} else {
				resp.Code = 500
				resp.Message = err.Error()
			}
		}

		c.callMu.Lock()
		if err := c.sendMessage(resp); err != nil {
			c.logger.Errorf("failed to send response: %v", err)
		}
		c.callMu.Unlock()
	}
}

// sendMessage encodes and sends a message with length framing
func (c *Client) sendMessage(msg *Message) error {
	data, err := json.Marshal(msg)
	if err != nil {
		return err
	}
	length := uint32(len(data))
	header := make([]byte, 4)
	binary.BigEndian.PutUint32(header, length)
	if _, err := c.conn.Write(header); err != nil {
		return err
	}
	_, err = c.conn.Write(data)
	return err
}

// readMessage reads a framed message from the connection
func (c *Client) readMessage() (*Message, error) {
	header := make([]byte, 4)
	if _, err := io.ReadFull(c.conn, header); err != nil {
		return nil, err
	}
	length := binary.BigEndian.Uint32(header)
	body := make([]byte, length)
	if _, err := io.ReadFull(c.conn, body); err != nil {
		return nil, err
	}
	var msg Message
	if err := json.Unmarshal(body, &msg); err != nil {
		return nil, err
	}
	return &msg, nil
}

// ListObjects lists available ubus objects
func (c *Client) ListObjects(ctx context.Context) ([]string, error) {
	cmd := exec.CommandContext(ctx, "ubus", "list")
	output, err := cmd.Output()
	if err != nil {
		return nil, fmt.Errorf("failed to list ubus objects: %w", err)
	}

	lines := strings.Split(strings.TrimSpace(string(output)), "\n")
	var objects []string
	for _, line := range lines {
		if line != "" {
			objects = append(objects, strings.TrimSpace(line))
		}
	}

	return objects, nil
}

// ListMethods lists methods for a specific object
func (c *Client) ListMethods(ctx context.Context, object string) (map[string]interface{}, error) {
	cmd := exec.CommandContext(ctx, "ubus", "list", object)
	output, err := cmd.Output()
	if err != nil {
		return nil, fmt.Errorf("failed to list methods for object %s: %w", object, err)
	}

	var methods map[string]interface{}
	if err := json.Unmarshal(output, &methods); err != nil {
		return nil, fmt.Errorf("failed to parse methods: %w", err)
	}

	return methods, nil
}

// ValidateUbus checks if ubus is available and working
func (c *Client) ValidateUbus(ctx context.Context) error {
	_, err := exec.CommandContext(ctx, "ubus", "version").Output()
	if err != nil {
		return fmt.Errorf("ubus is not available: %w", err)
	}
	return nil
}

// GetSystemInfo gets system information via ubus
func (c *Client) GetSystemInfo(ctx context.Context) (map[string]interface{}, error) {
	output, err := c.Call(ctx, "system", "info", nil)
	if err != nil {
		return nil, err
	}

	var info map[string]interface{}
	if err := json.Unmarshal(output, &info); err != nil {
		return nil, fmt.Errorf("failed to parse system info: %w", err)
	}

	return info, nil
}

// GetNetworkInfo gets network information via ubus
func (c *Client) GetNetworkInfo(ctx context.Context) (map[string]interface{}, error) {
	output, err := c.Call(ctx, "network.device", "status", nil)
	if err != nil {
		return nil, err
	}

	var info map[string]interface{}
	if err := json.Unmarshal(output, &info); err != nil {
		return nil, fmt.Errorf("failed to parse network info: %w", err)
	}

	return info, nil
}

// GetInterfaceStatus gets the status of a specific interface
func (c *Client) GetInterfaceStatus(ctx context.Context, iface string) (map[string]interface{}, error) {
	data := map[string]interface{}{
		"name": iface,
	}

	output, err := c.Call(ctx, "network.device", "status", data)
	if err != nil {
		return nil, err
	}

	var status map[string]interface{}
	if err := json.Unmarshal(output, &status); err != nil {
		return nil, fmt.Errorf("failed to parse interface status: %w", err)
	}

	return status, nil
}

// GetMWAN3Status gets mwan3 status via ubus
func (c *Client) GetMWAN3Status(ctx context.Context) (map[string]interface{}, error) {
	output, err := c.Call(ctx, "mwan3", "status", nil)
	if err != nil {
		return nil, err
	}

	var status map[string]interface{}
	if err := json.Unmarshal(output, &status); err != nil {
		return nil, fmt.Errorf("failed to parse mwan3 status: %w", err)
	}

	return status, nil
}

// GetMWAN3Interfaces gets mwan3 interfaces via ubus
func (c *Client) GetMWAN3Interfaces(ctx context.Context) (map[string]interface{}, error) {
	output, err := c.Call(ctx, "mwan3", "interfaces", nil)
	if err != nil {
		return nil, err
	}

	var interfaces map[string]interface{}
	if err := json.Unmarshal(output, &interfaces); err != nil {
		return nil, fmt.Errorf("failed to parse mwan3 interfaces: %w", err)
	}

	return interfaces, nil
}

// GetMWAN3Members gets mwan3 members via ubus
func (c *Client) GetMWAN3Members(ctx context.Context) (map[string]interface{}, error) {
	output, err := c.Call(ctx, "mwan3", "members", nil)
	if err != nil {
		return nil, err
	}

	var members map[string]interface{}
	if err := json.Unmarshal(output, &members); err != nil {
		return nil, fmt.Errorf("failed to parse mwan3 members: %w", err)
	}

	return members, nil
}

// GetMWAN3Policies gets mwan3 policies via ubus
func (c *Client) GetMWAN3Policies(ctx context.Context) (map[string]interface{}, error) {
	output, err := c.Call(ctx, "mwan3", "policies", nil)
	if err != nil {
		return nil, err
	}

	var policies map[string]interface{}
	if err := json.Unmarshal(output, &policies); err != nil {
		return nil, fmt.Errorf("failed to parse mwan3 policies: %w", err)
	}

	return policies, nil
}

// GetCellularInfo gets cellular information via ubus (RutOS specific)
func (c *Client) GetCellularInfo(ctx context.Context) (map[string]interface{}, error) {
	// Try different cellular ubus objects
	objects := []string{"mobiled", "gsm", "cellular"}

	for _, object := range objects {
		output, err := c.Call(ctx, object, "status", nil)
		if err == nil {
			var info map[string]interface{}
			if err := json.Unmarshal(output, &info); err == nil {
				return info, nil
			}
		}
	}

	return nil, fmt.Errorf("no cellular ubus object found")
}

// GetWiFiInfo gets WiFi information via ubus
func (c *Client) GetWiFiInfo(ctx context.Context) (map[string]interface{}, error) {
	output, err := c.Call(ctx, "iwinfo", "info", nil)
	if err != nil {
		return nil, err
	}

	var info map[string]interface{}
	if err := json.Unmarshal(output, &info); err != nil {
		return nil, fmt.Errorf("failed to parse WiFi info: %w", err)
	}

	return info, nil
}

// GetWiFiDevices gets WiFi devices via ubus
func (c *Client) GetWiFiDevices(ctx context.Context) ([]string, error) {
	output, err := c.Call(ctx, "iwinfo", "devices", nil)
	if err != nil {
		return nil, err
	}

	var devices []string
	if err := json.Unmarshal(output, &devices); err != nil {
		return nil, fmt.Errorf("failed to parse WiFi devices: %w", err)
	}

	return devices, nil
}

// GetWiFiDeviceInfo gets information for a specific WiFi device
func (c *Client) GetWiFiDeviceInfo(ctx context.Context, device string) (map[string]interface{}, error) {
	data := map[string]interface{}{
		"device": device,
	}

	output, err := c.Call(ctx, "iwinfo", "info", data)
	if err != nil {
		return nil, err
	}

	var info map[string]interface{}
	if err := json.Unmarshal(output, &info); err != nil {
		return nil, fmt.Errorf("failed to parse WiFi device info: %w", err)
	}

	return info, nil
}

// IsConnected returns whether the client is connected to ubus
func (c *Client) IsConnected() bool {
	c.mu.RLock()
	defer c.mu.RUnlock()
	return c.connected
}

// GetNextCallID returns the next call ID
func (c *Client) GetNextCallID() uint32 {
	c.callMu.Lock()
	defer c.callMu.Unlock()
	c.callID++
	return c.callID
}

// SetConn allows injection of a custom connection (primarily for testing)
func (c *Client) SetConn(conn net.Conn) {
	c.mu.Lock()
	defer c.mu.Unlock()
	c.conn = conn
	c.connected = conn != nil
}<|MERGE_RESOLUTION|>--- conflicted
+++ resolved
@@ -23,13 +23,9 @@
 	mu        sync.RWMutex
 	callID    uint32
 	callMu    sync.Mutex
-<<<<<<< HEAD
-	objects   map[string]map[string]MethodHandler
-=======
-
 	// Registered handlers for incoming requests
 	handlers map[string]map[string]MethodHandler
->>>>>>> 436ac5d9
+
 }
 
 // Message represents a ubus message
@@ -49,13 +45,10 @@
 // NewClient creates a new ubus client
 func NewClient(logger *logx.Logger) *Client {
 	return &Client{
-<<<<<<< HEAD
-		logger:  logger,
-		objects: make(map[string]map[string]MethodHandler),
-=======
+
 		logger:   logger,
 		handlers: make(map[string]map[string]MethodHandler),
->>>>>>> 436ac5d9
+
 	}
 }
 
@@ -123,9 +116,6 @@
 		return nil, fmt.Errorf("not connected to ubus")
 	}
 
-<<<<<<< HEAD
-	var payload json.RawMessage
-=======
 	// Fallback to ubus CLI
 	return c.callViaCLI(ctx, object, method, data)
 }
@@ -134,7 +124,6 @@
 func (c *Client) callViaCLI(ctx context.Context, object, method string, data interface{}) (json.RawMessage, error) {
 	args := []string{"call", object, method}
 
->>>>>>> 436ac5d9
 	if data != nil {
 		b, err := json.Marshal(data)
 		if err != nil {
@@ -181,10 +170,7 @@
 // RegisterObject registers an object with the ubus daemon
 func (c *Client) RegisterObject(ctx context.Context, name string, methods map[string]MethodHandler) error {
 	c.mu.Lock()
-<<<<<<< HEAD
-	c.objects[name] = methods
-	c.mu.Unlock()
-=======
+
 	defer c.mu.Unlock()
 
 	if c.handlers == nil {
@@ -192,7 +178,7 @@
 	}
 
 	c.handlers[name] = methods
->>>>>>> 436ac5d9
+
 
 	if c.logger != nil {
 		c.logger.Info("Registering ubus object", "name", name, "methods", len(methods))
@@ -246,8 +232,8 @@
 
 // Listen listens for ubus messages
 func (c *Client) Listen(ctx context.Context) error {
-<<<<<<< HEAD
-=======
+
+
 	c.mu.RLock()
 	conn := c.conn
 	connected := c.connected
@@ -259,40 +245,13 @@
 
 	reader := bufio.NewReader(conn)
 
->>>>>>> 436ac5d9
+
 	for {
 		select {
 		case <-ctx.Done():
 			return ctx.Err()
 		default:
-<<<<<<< HEAD
-		}
-
-		msg, err := c.readMessage()
-		if err != nil {
-			if ctx.Err() != nil {
-				return ctx.Err()
-			}
-			return fmt.Errorf("failed to read message: %w", err)
-		}
-
-		if msg == nil {
-			continue
-		}
-		c.mu.RLock()
-		methods := c.objects[msg.Path]
-		handler := methods[msg.Method]
-		c.mu.RUnlock()
-
-		if handler == nil {
-			resp := &Message{Type: "response", ID: msg.ID, Code: 404, Message: "method not found"}
-			c.callMu.Lock()
-			if err := c.sendMessage(resp); err != nil {
-				c.logger.Errorf("failed to send method not found response: %v", err)
-			}
-			c.callMu.Unlock()
-			continue
-=======
+
 			line, err := reader.ReadBytes('\n')
 			if err != nil {
 				return err
@@ -392,7 +351,7 @@
 	if conn != nil {
 		if payload, err := json.Marshal(resp); err == nil {
 			conn.Write(append(payload, '\n'))
->>>>>>> 436ac5d9
+
 		}
 
 		result, err := handler(ctx, msg.Data)
