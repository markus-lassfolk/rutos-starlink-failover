package ubus

import (
	"context"
	"encoding/json"
	"fmt"
	"sync"
	"time"

	"github.com/starfail/starfail/pkg"
	"github.com/starfail/starfail/pkg/controller"
	"github.com/starfail/starfail/pkg/decision"
	"github.com/starfail/starfail/pkg/logx"
	"github.com/starfail/starfail/pkg/telem"
)

// Server provides the ubus RPC interface for starfaild
type Server struct {
	controller *controller.Controller
	decision   *decision.Engine
	store      *telem.Store
	logger     *logx.Logger
	client     *Client
	ctx        context.Context
	cancel     context.CancelFunc
	mu         sync.RWMutex
}

// NewServer creates a new ubus server instance
func NewServer(ctrl *controller.Controller, eng *decision.Engine, store *telem.Store, logger *logx.Logger) *Server {
	ctx, cancel := context.WithCancel(context.Background())
	return &Server{
		controller: ctrl,
		decision:   eng,
		store:      store,
		logger:     logger,
		client:     NewClient(logger),
		ctx:        ctx,
		cancel:     cancel,
	}
}

// Start initializes and starts the ubus server
func (s *Server) Start(ctx context.Context) error {
	s.logger.Info("Starting ubus server")

	// Connect to ubus daemon
	if err := s.client.Connect(ctx); err != nil {
		return fmt.Errorf("failed to connect to ubus daemon: %w", err)
	}

	// Register methods
	if err := s.registerMethods(); err != nil {
		s.client.Disconnect()
		return fmt.Errorf("failed to register methods: %w", err)
	}

	// Start listening for messages
	go func() {
		if err := s.client.Listen(s.ctx); err != nil && s.ctx.Err() == nil {
			s.logger.Error("ubus listener error", "error", err)
		}
	}()

	s.logger.Info("ubus server started successfully")
	return nil
}

// Stop gracefully shuts down the ubus server
func (s *Server) Stop() error {
	s.logger.Info("Stopping ubus server")

	// Cancel context to stop listeners
	s.cancel()

	// Unregister object
	if s.client != nil {
		s.client.UnregisterObject(context.Background(), "starfail")
		s.client.Disconnect()
	}

	s.logger.Info("ubus server stopped")
	return nil
}

// registerMethods registers all RPC methods with the ubus daemon
func (s *Server) registerMethods() error {
	methods := map[string]MethodHandler{
		"status":    s.handleStatusWrapper,
		"members":   s.handleMembersWrapper,
		"telemetry": s.handleTelemetryWrapper,
		"events":    s.handleEventsWrapper,
		"failover":  s.handleFailoverWrapper,
		"restore":   s.handleRestoreWrapper,
		"recheck":   s.handleRecheckWrapper,
		"setlog":    s.handleSetLogLevelWrapper,
		"config":    s.handleGetConfigWrapper,
		"info":      s.handleGetInfoWrapper,
		"action":    s.handleActionWrapper,
	}

	return s.client.RegisterObject(s.ctx, "starfail", methods)
}

// Wrapper methods to convert MethodHandler signature
func (s *Server) handleStatusWrapper(ctx context.Context, data json.RawMessage) (interface{}, error) {
	var params map[string]interface{}
	if err := json.Unmarshal(data, &params); err != nil {
		return nil, err
	}
	return s.handleStatus(ctx, params)
}

func (s *Server) handleMembersWrapper(ctx context.Context, data json.RawMessage) (interface{}, error) {
	var params map[string]interface{}
	if err := json.Unmarshal(data, &params); err != nil {
		return nil, err
	}
	return s.handleMembers(ctx, params)
}

func (s *Server) handleTelemetryWrapper(ctx context.Context, data json.RawMessage) (interface{}, error) {
	var params map[string]interface{}
	if err := json.Unmarshal(data, &params); err != nil {
		return nil, err
	}
	return s.handleTelemetry(ctx, params)
}

func (s *Server) handleEventsWrapper(ctx context.Context, data json.RawMessage) (interface{}, error) {
	var params map[string]interface{}
	if err := json.Unmarshal(data, &params); err != nil {
		return nil, err
	}
	return s.handleEvents(ctx, params)
}

func (s *Server) handleFailoverWrapper(ctx context.Context, data json.RawMessage) (interface{}, error) {
	var params map[string]interface{}
	if err := json.Unmarshal(data, &params); err != nil {
		return nil, err
	}
	return s.handleFailover(ctx, params)
}

func (s *Server) handleRestoreWrapper(ctx context.Context, data json.RawMessage) (interface{}, error) {
	var params map[string]interface{}
	if err := json.Unmarshal(data, &params); err != nil {
		return nil, err
	}
	return s.handleRestore(ctx, params)
}

func (s *Server) handleRecheckWrapper(ctx context.Context, data json.RawMessage) (interface{}, error) {
	var params map[string]interface{}
	if err := json.Unmarshal(data, &params); err != nil {
		return nil, err
	}
	return s.handleRecheck(ctx, params)
}

func (s *Server) handleSetLogLevelWrapper(ctx context.Context, data json.RawMessage) (interface{}, error) {
	var params map[string]interface{}
	if err := json.Unmarshal(data, &params); err != nil {
		return nil, err
	}
	return s.handleSetLogLevel(ctx, params)
}

func (s *Server) handleGetConfigWrapper(ctx context.Context, data json.RawMessage) (interface{}, error) {
	var params map[string]interface{}
	if err := json.Unmarshal(data, &params); err != nil {
		return nil, err
	}
	return s.handleGetConfig(ctx, params)
}

func (s *Server) handleGetInfoWrapper(ctx context.Context, data json.RawMessage) (interface{}, error) {
	var params map[string]interface{}
	if err := json.Unmarshal(data, &params); err != nil {
		return nil, err
	}
	return s.handleGetInfo(ctx, params)
}

func (s *Server) handleActionWrapper(ctx context.Context, data json.RawMessage) (interface{}, error) {
	var params map[string]interface{}
	if err := json.Unmarshal(data, &params); err != nil {
		return nil, err
	}
	return s.handleAction(ctx, params)
}

// StatusResponse represents the response for status queries
type StatusResponse struct {
	ActiveMember    *pkg.Member       `json:"active_member"`
	Members         []pkg.Member      `json:"members"`
	LastSwitch      *pkg.Event        `json:"last_switch,omitempty"`
	Uptime          time.Duration     `json:"uptime"`
	DecisionState   string            `json:"decision_state"`
	ControllerState string            `json:"controller_state"`
	Health          map[string]string `json:"health"`
}

// GetStatus returns the current status of the failover system
func (s *Server) GetStatus() (*StatusResponse, error) {
	s.mu.RLock()
	defer s.mu.RUnlock()

	activeMember, err := s.controller.GetActiveMember()
	if err != nil {
		activeMember = nil
	}
	members := s.controller.GetMembers()

	// Get last switch event
	var lastSwitch *pkg.Event
	events, err := s.store.GetEvents(time.Now().Add(-time.Hour), 1000)
	if err == nil && len(events) > 0 {
		for _, event := range events {
			if event.Type == pkg.EventTypeSwitch {
				lastSwitch = event
				break
			}
		}
	}

	// Calculate uptime (simplified - would need actual start time tracking)
	uptime := time.Since(time.Now().Add(-time.Hour)) // Placeholder

	// Convert []*pkg.Member to []pkg.Member
	memberSlice := make([]pkg.Member, len(members))
	for i, member := range members {
		memberSlice[i] = *member
	}

	response := &StatusResponse{
		ActiveMember:    activeMember,
		Members:         memberSlice,
		LastSwitch:      lastSwitch,
		Uptime:          uptime,
		DecisionState:   "running", // Placeholder - would need GetState() method
		ControllerState: "running", // Placeholder - would need GetState() method
		Health: map[string]string{
			"decision_engine": "healthy",
			"controller":      "healthy",
			"telemetry_store": "healthy",
			"ubus_server":     "healthy",
		},
	}

	return response, nil
}

// MembersResponse represents the response for members queries
type MembersResponse struct {
	Members []MemberInfo `json:"members"`
}

// MemberInfo provides detailed information about a member
type MemberInfo struct {
	Member  pkg.Member   `json:"member"`
	Metrics *pkg.Metrics `json:"metrics,omitempty"`
	Score   *pkg.Score   `json:"score,omitempty"`
	State   string       `json:"state"`
	Status  string       `json:"status"`
}

// GetMembers returns detailed information about all members
func (s *Server) GetMembers() (*MembersResponse, error) {
	s.mu.RLock()
	defer s.mu.RUnlock()

	members := s.controller.GetMembers()
	memberInfos := make([]MemberInfo, len(members))

	for i, member := range members {
		// Get latest metrics and score
		samples, err := s.store.GetSamples(member.Name, time.Now().Add(-time.Minute))
		var metrics *pkg.Metrics
		var score *pkg.Score

		if err == nil && len(samples) > 0 {
			// Convert map[string]interface{} to *pkg.Metrics
			// This is a placeholder - would need proper conversion
			metrics = &pkg.Metrics{}
			score = samples[0].Score
		}

		// Get member state (simplified)
		state, err := s.decision.GetMemberState(member.Name)
		stateStr := "unknown"
		if err == nil && state != nil {
			stateStr = state.Status
		}

		memberInfos[i] = MemberInfo{
			Member:  *member,
			Metrics: metrics,
			Score:   score,
			State:   stateStr,
			Status:  "active", // Placeholder - would need GetMemberStatus method
		}
	}

	return &MembersResponse{Members: memberInfos}, nil
}

// MetricsResponse represents the response for metrics queries
type MetricsResponse struct {
	Member  string          `json:"member"`
	Samples []*telem.Sample `json:"samples"`
	Period  time.Duration   `json:"period"`
}

// GetMetrics returns historical metrics for a specific member
func (s *Server) GetMetrics(memberName string, hours int) (*MetricsResponse, error) {
	s.mu.RLock()
	defer s.mu.RUnlock()

	period := time.Duration(hours) * time.Hour
	samples, err := s.store.GetSamples(memberName, time.Now().Add(-period))

	return &MetricsResponse{
		Member:  memberName,
		Samples: samples,
		Period:  period,
	}, err
}

// EventsResponse represents the response for events queries
type EventsResponse struct {
	Events []*pkg.Event  `json:"events"`
	Period time.Duration `json:"period"`
}

// GetEvents returns historical events
func (s *Server) GetEvents(hours int) (*EventsResponse, error) {
	s.mu.RLock()
	defer s.mu.RUnlock()

	period := time.Duration(hours) * time.Hour
	events, err := s.store.GetEvents(time.Now().Add(-period), 1000)

	return &EventsResponse{
		Events: events,
		Period: period,
	}, err
}

// FailoverRequest represents a manual failover request
type FailoverRequest struct {
	TargetMember string `json:"target_member"`
	Reason       string `json:"reason"`
}

// FailoverResponse represents the response for failover requests
type FailoverResponse struct {
	Success      bool   `json:"success"`
	Message      string `json:"message"`
	ActiveMember string `json:"active_member,omitempty"`
}

// Failover triggers a manual failover to the specified member
func (s *Server) Failover(req *FailoverRequest) (*FailoverResponse, error) {
	s.mu.Lock()
	defer s.mu.Unlock()

	// Validate target member exists
<<<<<<< HEAD
	members, err := s.controller.GetMembers()
	if err != nil {
		return &FailoverResponse{
			Success: false,
			Message: fmt.Sprintf("Failed to get members: %v", err),
		}, nil
	}
=======
	members := s.controller.GetMembers()
>>>>>>> e500d075

	var targetMember *pkg.Member
	for _, member := range members {
		if member.Name == req.TargetMember {
			targetMember = member
			break
		}
	}

	if targetMember == nil {
		return &FailoverResponse{
			Success: false,
			Message: fmt.Sprintf("Member '%s' not found", req.TargetMember),
		}, nil
	}

	// Check if target member is eligible (placeholder)
	// TODO: Implement IsMemberEligible method
	isEligible := true // Placeholder
	if !isEligible {
		return &FailoverResponse{
			Success: false,
			Message: fmt.Sprintf("Member '%s' is not eligible for failover", req.TargetMember),
		}, nil
	}

	// Perform the failover (placeholder)
	// TODO: Implement SwitchToMember method
	err := fmt.Errorf("SwitchToMember not implemented")
	if err != nil {
		return &FailoverResponse{
			Success: false,
			Message: fmt.Sprintf("Failover failed: %v", err),
		}, nil
	}

	// Log the manual failover (placeholder)
	// TODO: Implement Switch method in logger
	s.logger.Info("Manual failover triggered", map[string]interface{}{
		"target_member": req.TargetMember,
		"reason":        req.Reason,
		"user":          "ubus",
	})

	return &FailoverResponse{
		Success:      true,
		Message:      "Failover completed successfully",
		ActiveMember: req.TargetMember,
	}, nil
}

// RestoreRequest represents a restore request
type RestoreRequest struct {
	Reason string `json:"reason"`
}

// RestoreResponse represents the response for restore requests
type RestoreResponse struct {
	Success      bool   `json:"success"`
	Message      string `json:"message"`
	ActiveMember string `json:"active_member,omitempty"`
}

// Restore restores automatic failover decision making
func (s *Server) Restore(req *RestoreRequest) (*RestoreResponse, error) {
	s.mu.Lock()
	defer s.mu.Unlock()

	// Enable automatic decision making (placeholder)
	// TODO: Implement EnableAutomatic method
	// s.decision.EnableAutomatic()

	// Get current active member
	activeMember, err := s.controller.GetActiveMember()
	activeMemberName := ""
	if err == nil && activeMember != nil {
		activeMemberName = activeMember.Name
	}

	// Log the restore (placeholder)
	// TODO: Implement Switch method in logger
	s.logger.Info("Automatic failover restored", map[string]interface{}{
		"reason": req.Reason,
		"user":   "ubus",
	})

	return &RestoreResponse{
		Success:      true,
		Message:      "Automatic failover restored",
		ActiveMember: activeMemberName,
	}, nil
}

// RecheckRequest represents a recheck request
type RecheckRequest struct {
	Member string `json:"member,omitempty"` // If empty, recheck all members
}

// RecheckResponse represents the response for recheck requests
type RecheckResponse struct {
	Success bool     `json:"success"`
	Message string   `json:"message"`
	Checked []string `json:"checked"`
}

// Recheck forces a re-evaluation of member health
func (s *Server) Recheck(req *RecheckRequest) (*RecheckResponse, error) {
	s.mu.Lock()
	defer s.mu.Unlock()

	var checked []string

	if req.Member != "" {
		// Recheck specific member
		// Placeholder: member recheck logic not implemented
		checked = []string{req.Member}
	} else {
		// Recheck all members (placeholder)
		members, _ := s.controller.GetMembers()
		for _, member := range members {
			checked = append(checked, member.Name)
		}
	}

	return &RecheckResponse{
		Success: true,
		Message: fmt.Sprintf("Rechecked %d member(s)", len(checked)),
		Checked: checked,
	}, nil
}

// LogLevelRequest represents a log level change request
type LogLevelRequest struct {
	Level string `json:"level"`
}

// LogLevelResponse represents the response for log level changes
type LogLevelResponse struct {
	Success bool   `json:"success"`
	Message string `json:"message"`
	Level   string `json:"level"`
}

// SetLogLevel changes the logging level
func (s *Server) SetLogLevel(req *LogLevelRequest) (*LogLevelResponse, error) {
	s.logger.SetLevel(req.Level)

	return &LogLevelResponse{
		Success: true,
		Message: "Log level updated successfully",
		Level:   req.Level,
	}, nil
}

// ConfigResponse represents the response for configuration queries
type ConfigResponse struct {
	Config map[string]interface{} `json:"config"`
}

// GetConfig returns the current configuration
func (s *Server) GetConfig() (*ConfigResponse, error) {
	// TODO: Implement configuration retrieval from UCI
	// This would return the parsed configuration from /etc/config/starfail

	config := map[string]interface{}{
		"general": map[string]interface{}{
			"check_interval":    30,
			"decision_interval": 10,
			"retention_hours":   24,
			"max_ram_mb":        50,
		},
		"members": map[string]interface{}{
			"starlink": map[string]interface{}{
				"class":     "starlink",
				"interface": "wan",
				"enabled":   true,
			},
			"cellular": map[string]interface{}{
				"class":     "cellular",
				"interface": "wwan0",
				"enabled":   true,
			},
		},
	}

	return &ConfigResponse{Config: config}, nil
}

// InfoResponse represents the response for info queries
type InfoResponse struct {
	Version     string                 `json:"version"`
	BuildTime   string                 `json:"build_time"`
	GoVersion   string                 `json:"go_version"`
	Platform    string                 `json:"platform"`
	Uptime      time.Duration          `json:"uptime"`
	MemoryUsage map[string]interface{} `json:"memory_usage"`
	Stats       map[string]interface{} `json:"stats"`
}

// GetInfo returns system information
func (s *Server) GetInfo() (*InfoResponse, error) {
	// TODO: Implement actual system information gathering
	// This would include real memory usage, statistics, etc.

	info := &InfoResponse{
		Version:   "1.0.0",
		BuildTime: "2024-01-01T00:00:00Z",
		GoVersion: "1.22",
		Platform:  "linux/arm",
		Uptime:    time.Since(time.Now().Add(-time.Hour)), // Placeholder
		MemoryUsage: map[string]interface{}{
			"heap_alloc":    "10MB",
			"heap_sys":      "20MB",
			"heap_idle":     "5MB",
			"heap_inuse":    "15MB",
			"heap_released": "2MB",
			"heap_objects":  1000,
		},
		Stats: map[string]interface{}{
			"total_switches":    10,
			"total_samples":     1000,
			"total_events":      50,
			"active_members":    2,
			"decision_cycles":   100,
			"collection_errors": 5,
		},
	}

	return info, nil
}

// Handler methods for ubus calls

func (s *Server) handleStatus(ctx context.Context, params map[string]interface{}) (interface{}, error) {
	status, err := s.GetStatus()
	if err != nil {
		return nil, err
	}
	return status, nil
}

func (s *Server) handleMembers(ctx context.Context, params map[string]interface{}) (interface{}, error) {
	members, err := s.GetMembers()
	if err != nil {
		return nil, err
	}
	return members, nil
}

func (s *Server) handleTelemetry(ctx context.Context, params map[string]interface{}) (interface{}, error) {
	telemetry, err := s.GetTelemetry()
	if err != nil {
		return nil, err
	}
	return telemetry, nil
}

// GetTelemetry returns telemetry data (placeholder implementation)
func (s *Server) GetTelemetry() (interface{}, error) {
	return nil, nil
}

func (s *Server) handleEvents(ctx context.Context, params map[string]interface{}) (interface{}, error) {
	events, err := s.GetEvents(24)
	if err != nil {
		return nil, err
	}
	return events, nil
}

func (s *Server) handleFailover(ctx context.Context, params map[string]interface{}) (interface{}, error) {
	// Extract target member from params
	targetMember, ok := params["member"].(string)
	if !ok {
		return nil, fmt.Errorf("missing or invalid member parameter")
	}

	result, err := s.Failover(&FailoverRequest{TargetMember: targetMember})
	if err != nil {
		return nil, err
	}
	return result, nil
}

func (s *Server) handleRestore(ctx context.Context, params map[string]interface{}) (interface{}, error) {
	result, err := s.Restore(&RestoreRequest{})
	if err != nil {
		return nil, err
	}
	return result, nil
}

func (s *Server) handleRecheck(ctx context.Context, params map[string]interface{}) (interface{}, error) {
	result, err := s.Recheck(&RecheckRequest{})
	if err != nil {
		return nil, err
	}
	return result, nil
}

func (s *Server) handleSetLogLevel(ctx context.Context, params map[string]interface{}) (interface{}, error) {
	level, ok := params["level"].(string)
	if !ok {
		return nil, fmt.Errorf("missing or invalid level parameter")
	}

	result, err := s.SetLogLevel(&LogLevelRequest{Level: level})
	if err != nil {
		return nil, err
	}
	return result, nil
}

func (s *Server) handleGetConfig(ctx context.Context, params map[string]interface{}) (interface{}, error) {
	config, err := s.GetConfig()
	if err != nil {
		return nil, err
	}
	return config, nil
}

func (s *Server) handleGetInfo(ctx context.Context, params map[string]interface{}) (interface{}, error) {
	info, err := s.GetInfo()
	if err != nil {
		return nil, err
	}
	return info, nil
}

func (s *Server) handleAction(ctx context.Context, params map[string]interface{}) (interface{}, error) {
	cmd, ok := params["cmd"].(string)
	if !ok {
		return nil, fmt.Errorf("missing or invalid cmd parameter")
	}

	result, err := s.Action(cmd)
	if err != nil {
		return nil, err
	}
	return result, nil
}

// Action executes a command (placeholder implementation)
func (s *Server) Action(cmd string) (interface{}, error) {
	return nil, nil
}<|MERGE_RESOLUTION|>--- conflicted
+++ resolved
@@ -367,7 +367,6 @@
 	defer s.mu.Unlock()
 
 	// Validate target member exists
-<<<<<<< HEAD
 	members, err := s.controller.GetMembers()
 	if err != nil {
 		return &FailoverResponse{
@@ -375,9 +374,7 @@
 			Message: fmt.Sprintf("Failed to get members: %v", err),
 		}, nil
 	}
-=======
-	members := s.controller.GetMembers()
->>>>>>> e500d075
+
 
 	var targetMember *pkg.Member
 	for _, member := range members {
