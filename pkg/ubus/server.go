--- conflicted
+++ resolved
@@ -378,10 +378,6 @@
 		}, nil
 	}
 
-<<<<<<< HEAD
-=======
-
->>>>>>> a63d9755
 	var targetMember *pkg.Member
 	for _, member := range members {
 		if member.Name == req.TargetMember {
