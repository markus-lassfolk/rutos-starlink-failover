--- conflicted
+++ resolved
@@ -12,11 +12,7 @@
 # Note: This utility is sourced, so only set version if not already set
 if [ -z "${SCRIPT_VERSION:-}" ]; then
     # Version information (auto-updated by update-version.sh)
-<<<<<<< HEAD
-    SCRIPT_VERSION="2.7.1"
-=======
     SCRIPT_VERSION="2.8.0"
->>>>>>> 1a746b2e
     readonly SCRIPT_VERSION
 fi
 
