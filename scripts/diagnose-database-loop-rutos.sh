#!/bin/sh
# shellcheck disable=SC2059
# Script: diagnose-database-loop-rutos.sh
# Version: 2.6.0
# Description: Quick diagnostic for RUTOS database optimization loop
<<<<<<< HEAD
# Note: SC2059 disabled - Using Method 5 printf format for RUTOS compatibility
=======
# shellcheck disable=SC2059  # Using Method 5 printf format for RUTOS compatibility
>>>>>>> e5c6c68a

set -e

# Colors for output

# Version information (auto-updated by update-version.sh)
SCRIPT_VERSION="2.6.0"
readonly SCRIPT_VERSION
RED='\033[0;31m'
GREEN='\033[0;32m'
YELLOW='\033[1;33m'
BLUE='\033[1;35m'
# shellcheck disable=SC2034
CYAN='\033[0;36m'
NC='\033[0m'

# Check if we're in a terminal that supports colors
if [ ! -t 1 ] || [ "${TERM:-}" = "dumb" ] || [ "${NO_COLOR:-}" = "1" ]; then
    RED=""
    GREEN=""
    YELLOW=""
    BLUE=""
    # shellcheck disable=SC2034  # CYAN defined for RUTOS consistency
    CYAN=""
    NC=""
fi

# Dry-run and test mode support
DRY_RUN="${DRY_RUN:-0}"
RUTOS_TEST_MODE="${RUTOS_TEST_MODE:-0}"

# Debug dry-run status
if [ "${DEBUG:-0}" = "1" ]; then
    printf "[DEBUG] DRY_RUN=%s, RUTOS_TEST_MODE=%s\n" "$DRY_RUN" "$RUTOS_TEST_MODE" >&2
fi

# Function to safely execute commands
safe_execute() {
    cmd="$1"
    description="$2"

    if [ "$DRY_RUN" = "1" ] || [ "$RUTOS_TEST_MODE" = "1" ]; then
        printf "[DRY-RUN] Would execute: %s\n" "$description" >&2
        printf "[DRY-RUN] Command: %s\n" "$cmd" >&2
        return 0
    else
        if [ "${DEBUG:-0}" = "1" ]; then
            printf "[DEBUG] Executing: %s\n" "$cmd" >&2
        fi
        eval "$cmd"
    fi
}

# Early exit in test mode to prevent execution errors
if [ "$RUTOS_TEST_MODE" = "1" ]; then
    printf "${GREEN}RUTOS_TEST_MODE enabled - script syntax OK, exiting without execution${NC}\n"
    exit 0
fi

printf "${BLUE}%s${NC}\n\n" "=== RUTOS Database Loop Diagnostic ==="

# 1. Check for the loop pattern in recent logs
printf "\n${BLUE}%s${NC}\n" "1. Checking for database loop pattern in logs:"
recent_errors=$(logread | tail -100 | grep -c "Unable to reduce max rows\|Unable to optimize database\|Failed to restore database" 2>/dev/null | tr -d ' \n\r' || echo "0")
if [ "$recent_errors" -gt 0 ]; then
    printf "${RED}   ✗ FOUND: %d database optimization errors in recent logs${NC}\n" "$recent_errors"

    # Show the pattern
    printf "${YELLOW}%s${NC}\n" "   Recent error pattern:"
    logread | tail -20 | grep "Unable to reduce max rows\|Unable to optimize database\|Failed to restore database" | tail -5 | while IFS= read -r line; do
        printf "${YELLOW}     %s${NC}\n" "$line"
    done
else
    printf "${GREEN}%s${NC}\n" "   ✓ No database optimization errors found"
fi

# 2. Check for processes that might be causing the issue
printf "\n${BLUE}%s${NC}\n" "2. Checking for database-related processes:"
# Use pgrep if available, otherwise fall back to ps grep for busybox compatibility
if command -v pgrep >/dev/null 2>&1; then
    db_processes=$(pgrep -l "sqlite\|database\|collectd" 2>/dev/null || echo "")
else
    # shellcheck disable=SC2009  # pgrep not available in busybox, using ps
    db_processes=$(ps | grep -E "(sqlite|database|collectd)" | grep -v "grep" || echo "")
fi
if [ -n "$db_processes" ]; then
    printf "${YELLOW}%s${NC}\n" "   Database-related processes found:"
    echo "$db_processes" | while IFS= read -r process; do
        printf "${YELLOW}     %s${NC}\n" "$process"
    done
else
    printf "${GREEN}%s${NC}\n" "   No specific database processes found"
fi

# 3. Check for database files
printf "\n${BLUE}%s${NC}\n" "3. Looking for database files:"
db_files=$(find /tmp /var -name "*.db" -o -name "*.sqlite" 2>/dev/null | head -10 || echo "")
if [ -n "$db_files" ]; then
    printf "${YELLOW}%s${NC}\n" "   Database files found:"
    echo "$db_files" | while IFS= read -r dbfile; do
        size=$(stat -f%z "$dbfile" 2>/dev/null || stat -c%s "$dbfile" 2>/dev/null || echo "unknown")
        printf "${YELLOW}     %s (%s)${NC}\n" "$dbfile" "$size"
    done
else
    printf "${GREEN}%s${NC}\n" "   No database files found in common locations"
fi

echo "diagnose-database-loop-rutos.sh v$SCRIPT_VERSION"
echo ""
# 4. Check system resource usage
echo "diagnose-database-loop-rutos.sh v$SCRIPT_VERSION"
echo ""
printf "\n${BLUE}%s${NC}\n" "4. System memory and disk usage:"
printf "${YELLOW}%s${NC}\n" "   Memory:"
free | head -2 | while IFS= read -r line; do
    printf "${YELLOW}     %s${NC}\n" "$line"
done

echo "diagnose-database-loop-rutos.sh v$SCRIPT_VERSION"
echo ""
printf "${YELLOW}%s${NC}\n" "   Disk usage:"
echo "diagnose-database-loop-rutos.sh v$SCRIPT_VERSION"
echo ""
df -h / /tmp /var 2>/dev/null | while IFS= read -r line; do
    printf "${YELLOW}     %s${NC}\n" "$line"
done

# 5. Check for lock files
printf "\n${BLUE}%s${NC}\n" "5. Checking for database lock files:"
lock_files=$(find /tmp /var/lock -name "*database*" -o -name "*db*" -o -name "*sqlite*" 2>/dev/null || echo "")
if [ -n "$lock_files" ]; then
    printf "${RED}%s${NC}\n" "   ✗ Lock files found:"
    echo "$lock_files" | while IFS= read -r lockfile; do
        printf "${RED}     %s${NC}\n" "$lockfile"
    done
else
    printf "${GREEN}%s${NC}\n" "   ✓ No database lock files found"
fi

# 6. Check cron jobs for database maintenance
printf "\n${BLUE}%s${NC}\n" "6. Checking cron jobs for database maintenance:"
if [ -f "/etc/crontabs/root" ]; then
    db_crons=$(grep -i "database\|sqlite\|optimize" /etc/crontabs/root 2>/dev/null || echo "")
    if [ -n "$db_crons" ]; then
        printf "${YELLOW}%s${NC}\n" "   Database-related cron jobs:"
        echo "$db_crons" | while IFS= read -r cronjob; do
            printf "${YELLOW}     %s${NC}\n" "$cronjob"
        done
    else
        printf "${GREEN}%s${NC}\n" "   No database-related cron jobs found"
    fi
else
    printf "${YELLOW}%s${NC}\n" "   Crontab file not found"
fi

# 7. Recent system messages
printf "\n${BLUE}%s${NC}\n" "7. Recent system messages (last 5):"
logread | tail -5 | while IFS= read -r line; do
    printf "${YELLOW}   %s${NC}\n" "$line"
done

printf "\n${BLUE}%s${NC}\n" "=== Diagnostic Summary ==="
if [ "$recent_errors" -gt 5 ]; then
    printf "${RED}%s${NC}\n" "❌ CRITICAL: Database optimization loop detected!"
    printf "${YELLOW}%s${NC}\n" "📋 Recommended action: Run fix-database-loop-rutos.sh repair"
elif [ "$recent_errors" -gt 0 ]; then
    printf "${YELLOW}%s${NC}\n" "⚠ WARNING: Some database errors found"
    printf "${YELLOW}%s${NC}\n" "📋 Recommended action: Monitor or run fix-database-loop-rutos.sh check"
else
    printf "${GREEN}%s${NC}\n" "✅ OK: No database loop issues detected"
fi

printf "\n${BLUE}%s${NC}\n" "Next steps:"
printf "${YELLOW}%s${NC}\n" "  1. To fix: ./fix-database-loop-rutos.sh repair"
printf "${YELLOW}%s${NC}\n" "  2. To monitor: watch -n 30 './diagnose-database-loop-rutos.sh'"
printf "${YELLOW}%s${NC}\n" "  3. To check logs: logread | tail -50"<|MERGE_RESOLUTION|>--- conflicted
+++ resolved
@@ -3,11 +3,7 @@
 # Script: diagnose-database-loop-rutos.sh
 # Version: 2.6.0
 # Description: Quick diagnostic for RUTOS database optimization loop
-<<<<<<< HEAD
-# Note: SC2059 disabled - Using Method 5 printf format for RUTOS compatibility
-=======
 # shellcheck disable=SC2059  # Using Method 5 printf format for RUTOS compatibility
->>>>>>> e5c6c68a
 
 set -e
 
