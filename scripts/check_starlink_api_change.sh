#!/bin/sh
# Script: check_starlink_api_change.sh
# Description: Detects Starlink API schema changes and notifies via Pushover
# Intended for daily cron use

set -eu

# Version information (auto-updated by update-version.sh)
SCRIPT_VERSION="2.6.0"
readonly SCRIPT_VERSION

<<<<<<< HEAD
# Use version for logging
echo "check_starlink_api_change.sh v$SCRIPT_VERSION started" >/dev/null 2>&1 || true
if [ -t 1 ] && [ "${TERM:-}" != "dumb" ] && [ "${NO_COLOR:-}" != "1" ]; then
    # Colors enabled
    # shellcheck disable=SC2034  # Color variables may not all be used in every script
    RED='\033[0;31m'
    # shellcheck disable=SC2034  # Color variables may not all be used in every script
    GREEN='\033[0;32m'
    # shellcheck disable=SC2034  # Color variables may not all be used in every script
    YELLOW='\033[1;33m'
    # shellcheck disable=SC2034  # Color variables may not all be used in every script
    BLUE='\033[1;35m'
    # shellcheck disable=SC2034  # Color variables may not all be used in every script
    CYAN='\033[0;36m'
    # shellcheck disable=SC2034  # Color variables may not all be used in every script
    NC='\033[0m'
else
    # Colors disabled
    # shellcheck disable=SC2034  # Color variables may not all be used in every script
    RED=""
    # shellcheck disable=SC2034  # Color variables may not all be used in every script
=======
# Standard colors for consistent output (compatible with busybox)
# shellcheck disable=SC2034  # Color variables may not all be used in every script
RED='\033[0;31m'
# shellcheck disable=SC2034  # Unused in this script but kept for consistency
GREEN='\033[0;32m'
YELLOW='\033[1;33m'
# shellcheck disable=SC2034  # Unused in this script but kept for consistency
BLUE='\033[1;35m'
# shellcheck disable=SC2034  # Unused in this script but kept for consistency
CYAN='\033[0;36m'
NC='\033[0m' # No Color

# Check if we're in a terminal that supports colors
if [ ! -t 1 ] || [ "${TERM:-}" = "dumb" ] || [ "${NO_COLOR:-}" = "1" ]; then
    RED=""
    # shellcheck disable=SC2034  # Unused in this script but kept for consistency
>>>>>>> e5c6c68a
    GREEN=""
    # shellcheck disable=SC2034  # Color variables may not all be used in every script
    YELLOW=""
<<<<<<< HEAD
    # shellcheck disable=SC2034  # Color variables may not all be used in every script
    BLUE=""
    # shellcheck disable=SC2034  # Color variables may not all be used in every script
=======
    # shellcheck disable=SC2034  # Unused in this script but kept for consistency
    BLUE=""
    # shellcheck disable=SC2034  # Unused in this script but kept for consistency
>>>>>>> e5c6c68a
    CYAN=""
    # shellcheck disable=SC2034  # Color variables may not all be used in every script
    NC=""
fi

# Standard logging functions with consistent colors
log_error() {
    # shellcheck disable=SC2059  # Method 5 format required for RUTOS compatibility
    printf "${RED}[ERROR]${NC} %s\n" "$1" >&2
}

log_warning() {
    # shellcheck disable=SC2059  # Method 5 format required for RUTOS compatibility
    printf "${YELLOW}[WARNING]${NC} %s\n" "$1" >&2
}

# Use version for logging (silent as this is a cron job)
echo "check_starlink_api_change.sh v$SCRIPT_VERSION started" >/dev/null 2>&1 || true

CONFIG_FILE="${CONFIG_FILE:-/root/config.sh}"
if [ -f "$CONFIG_FILE" ]; then
    # shellcheck source=/dev/null
    . "$CONFIG_FILE"
else
    log_error "Configuration file not found: $CONFIG_FILE"
    exit 1
fi

LAST_SCHEMA_FILE="/root/starlink_api_schema_last.json"
CUR_SCHEMA_FILE="/tmp/starlink_api_schema_current.json"
NOTIFIER_SCRIPT="/etc/hotplug.d/iface/99-pushover_notify"

# Dump current API schema (get_device_info is a good proxy for version/fields)
if ! "$GRPCURL_CMD" -plaintext -max-time 10 -d '{"get_device_info":{}}' "$STARLINK_IP" SpaceX.API.Device.Device/Handle 2>/dev/null | "$JQ_CMD" '.' >"$CUR_SCHEMA_FILE"; then
    log_warning "Could not fetch Starlink API schema."
    exit 0
fi

# If no previous schema, save and exit
if [ ! -f "$LAST_SCHEMA_FILE" ]; then
    cp "$CUR_SCHEMA_FILE" "$LAST_SCHEMA_FILE"
    exit 0
fi

# Compare schemas
if ! diff -q "$CUR_SCHEMA_FILE" "$LAST_SCHEMA_FILE" >/dev/null; then
    # Schema changed, notify
    if [ -x "$NOTIFIER_SCRIPT" ]; then
        "$NOTIFIER_SCRIPT" api_version_change "$("$JQ_CMD" -r '.apiVersion // "UNKNOWN"' "$LAST_SCHEMA_FILE") -> $("$JQ_CMD" -r '.apiVersion // "UNKNOWN"' "$CUR_SCHEMA_FILE")"
    fi
    cp "$CUR_SCHEMA_FILE" "$LAST_SCHEMA_FILE"
fi

exit 0<|MERGE_RESOLUTION|>--- conflicted
+++ resolved
@@ -9,7 +9,6 @@
 SCRIPT_VERSION="2.6.0"
 readonly SCRIPT_VERSION
 
-<<<<<<< HEAD
 # Use version for logging
 echo "check_starlink_api_change.sh v$SCRIPT_VERSION started" >/dev/null 2>&1 || true
 if [ -t 1 ] && [ "${TERM:-}" != "dumb" ] && [ "${NO_COLOR:-}" != "1" ]; then
@@ -31,36 +30,12 @@
     # shellcheck disable=SC2034  # Color variables may not all be used in every script
     RED=""
     # shellcheck disable=SC2034  # Color variables may not all be used in every script
-=======
-# Standard colors for consistent output (compatible with busybox)
-# shellcheck disable=SC2034  # Color variables may not all be used in every script
-RED='\033[0;31m'
-# shellcheck disable=SC2034  # Unused in this script but kept for consistency
-GREEN='\033[0;32m'
-YELLOW='\033[1;33m'
-# shellcheck disable=SC2034  # Unused in this script but kept for consistency
-BLUE='\033[1;35m'
-# shellcheck disable=SC2034  # Unused in this script but kept for consistency
-CYAN='\033[0;36m'
-NC='\033[0m' # No Color
-
-# Check if we're in a terminal that supports colors
-if [ ! -t 1 ] || [ "${TERM:-}" = "dumb" ] || [ "${NO_COLOR:-}" = "1" ]; then
-    RED=""
-    # shellcheck disable=SC2034  # Unused in this script but kept for consistency
->>>>>>> e5c6c68a
     GREEN=""
     # shellcheck disable=SC2034  # Color variables may not all be used in every script
     YELLOW=""
-<<<<<<< HEAD
     # shellcheck disable=SC2034  # Color variables may not all be used in every script
     BLUE=""
     # shellcheck disable=SC2034  # Color variables may not all be used in every script
-=======
-    # shellcheck disable=SC2034  # Unused in this script but kept for consistency
-    BLUE=""
-    # shellcheck disable=SC2034  # Unused in this script but kept for consistency
->>>>>>> e5c6c68a
     CYAN=""
     # shellcheck disable=SC2034  # Color variables may not all be used in every script
     NC=""
