--- conflicted
+++ resolved
@@ -4,12 +4,7 @@
 # Description: Standalone cron configuration verification for Starlink monitoring
 
 # RUTOS Compatibility - Using Method 5 printf format for proper color display
-<<<<<<< HEAD
-# shellcheck disable=SC2059  # Method 5 printf format required for RUTOS color support
-# shellcheck disable=SC2317  # Allow functions with conditional unreachable code (exit paths)
-=======
 # shellcheck disable=SC2059,SC2317  # Method 5 printf format required for RUTOS color support; Functions after early exit OK
->>>>>>> 0314e74e
 
 set -e # Exit on error
 
