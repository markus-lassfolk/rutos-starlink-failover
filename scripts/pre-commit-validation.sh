--- conflicted
+++ resolved
@@ -501,14 +501,10 @@
     local has_version=false
 
     # Look for various version patterns in markdown
-<<<<<<< HEAD
-    if grep -q "^# Version:" "$file" || grep -q "Version.*[0-9]" "$file" || grep -q "v[0-9]\+\.[0-9]\+\.[0-9]\+" "$file"; then
-=======
     if grep -q "^# Version:" "$file" || \
        grep -q "Version: [0-9]" "$file" || \
        grep -q "\*\*Version:\*\* [0-9]" "$file" || \
        grep -q "v[0-9]\+\.[0-9]\+\.[0-9]\+" "$file"; then
->>>>>>> c0aa74fd
         has_version=true
     fi
 
