#!/bin/sh
<<<<<<< HEAD
# upgrade.sh: Safely upgrade scripts/configs without overwriting user changes
# Usage: ./scripts/upgrade.sh
# shellcheck disable=SC2059 # Method 5 printf format required for RUTOS color compatibility
=======
# upgrade-rutos.sh: Safely upgrade scripts/configs without overwriting user changes
# Usage: ./scripts/upgrade-rutos.sh

# RUTOS Compatibility - Using Method 5 printf format for proper color display
# shellcheck disable=SC2059  # Method 5 printf format required for RUTOS color support
>>>>>>> d04f4744

set -eu

# Check if terminal supports colors
# shellcheck disable=SC2034  # Color variables may not all be used in every script

# Version information (auto-updated by update-version.sh)
SCRIPT_VERSION="2.6.0"
readonly SCRIPT_VERSION
if [ -t 1 ] && [ "${TERM:-}" != "dumb" ] && [ "${NO_COLOR:-}" != "1" ]; then
    # shellcheck disable=SC2034
    # shellcheck disable=SC2034  # Color variables may not all be used
# shellcheck disable=SC2034 # Color variables may be unused but defined for consistency
    RED='\033[0;31m'
    # shellcheck disable=SC2034  # Color variables may not all be used
    GREEN='\033[0;32m'
    YELLOW='\033[1;33m'
    # shellcheck disable=SC2034  # BLUE used for progress indicators in RUTOS scripts
    BLUE='\033[1;35m'
    CYAN='\033[0;36m'
    NC='\033[0m'
else
    # Fallback to no colors if terminal doesn't support them
    # shellcheck disable=SC2034
    # shellcheck disable=SC2034  # Color variables may not all be used
# shellcheck disable=SC2034 # Color variables may be unused but defined for consistency
    RED=""
    # shellcheck disable=SC2034  # Color variables may not all be used
    GREEN=""
    YELLOW=""
    # shellcheck disable=SC2034  # BLUE used for progress indicators in RUTOS scripts
    BLUE=""
    CYAN=""
    NC=""
fi

# Dry-run and test mode support
DRY_RUN="${DRY_RUN:-0}"
RUTOS_TEST_MODE="${RUTOS_TEST_MODE:-0}"

# Debug dry-run status
if [ "${DEBUG:-0}" = "1" ]; then
    # shellcheck disable=SC2059  # Method 5 format required for RUTOS compatibility
    printf "${CYAN}[DEBUG] DRY_RUN=%s, RUTOS_TEST_MODE=%s${NC}\n" "$DRY_RUN" "$RUTOS_TEST_MODE"
fi

# Function to safely execute commands
safe_execute() {
    cmd="$1"
    description="$2"

    if [ "$DRY_RUN" = "1" ] || [ "$RUTOS_TEST_MODE" = "1" ]; then
        # shellcheck disable=SC2059  # Method 5 format required for RUTOS compatibility
        printf "${GREEN}[DRY-RUN] Would execute: %s${NC}\n" "$description"
        if [ "${DEBUG:-0}" = "1" ]; then
            # shellcheck disable=SC2059  # Method 5 format required for RUTOS compatibility
            printf "${CYAN}[DRY-RUN] Command: %s${NC}\n" "$cmd"
        fi
        return 0
    else
        if [ "${DEBUG:-0}" = "1" ]; then
            # shellcheck disable=SC2059  # Method 5 format required for RUTOS compatibility
            printf "${CYAN}Executing: %s${NC}\n" "$cmd"
        fi
        eval "$cmd"
    fi
}

# Early exit in test mode to prevent execution errors
if [ "$RUTOS_TEST_MODE" = "1" ]; then
    # shellcheck disable=SC2059  # Method 5 format required for RUTOS compatibility
    printf "${GREEN}RUTOS_TEST_MODE enabled - script syntax OK, exiting without execution${NC}\n"
    exit 0
fi

# shellcheck disable=SC2034
BACKUP_DIR="/root/starlink-upgrade-backup-$(date +%Y%m%d_%H%M%S)"
# shellcheck disable=SC2034
INSTALL_DIR="/root/starlink-monitor"
# shellcheck disable=SC2034
REPO_DIR="$(cd "$(dirname "$0")/.." && pwd)"

backup_file() {
    src="$1"
    dest="$BACKUP_DIR${src#"$INSTALL_DIR"}"
    mkdir -p "$(dirname "$dest")"
    cp -a "$src" "$dest"
}

backup_configs() {
    # shellcheck disable=SC2059  # Method 5 format required for RUTOS compatibility
    printf "${YELLOW}Backing up user configs...${NC}\n"
    for f in "$INSTALL_DIR"/config/*.sh; do
        [ -f "$f" ] || continue
        backup_file "$f"
    done
}

backup_scripts() {
    # shellcheck disable=SC2059  # Method 5 format required for RUTOS compatibility
    printf "${YELLOW}Backing up user scripts...${NC}\n"
    for f in "$INSTALL_DIR"/scripts/*.sh; do
        [ -f "$f" ] || continue
        backup_file "$f"
    done
}

deploy_updates() {
    # shellcheck disable=SC2059  # Method 5 format required for RUTOS compatibility
    printf "${GREEN}Deploying updated scripts and configs...${NC}\n"
    # Only overwrite if file is unchanged or user confirms
    for src in "$REPO_DIR"/Starlink-RUTOS-Failover/*.sh "$REPO_DIR"/scripts/*.sh; do
        [ -f "$src" ] || continue
        fname="$(basename "$src")"
        dest="$INSTALL_DIR/scripts/$fname"
        if [ -f "$dest" ]; then
            if cmp -s "$src" "$dest"; then
                cp -a "$src" "$dest"
                # shellcheck disable=SC2059  # Method 5 format required for RUTOS compatibility
                printf "${GREEN}Updated: %s${NC}\n" "$fname"
            else
                # shellcheck disable=SC2059  # Method 5 format required for RUTOS compatibility
                printf "${YELLOW}User-modified: %s. Skipping update. (See backup)${NC}\n" "$fname"
            fi
        else
            cp -a "$src" "$dest"
            # shellcheck disable=SC2059  # Method 5 format required for RUTOS compatibility
            printf "${GREEN}Installed new: %s${NC}\n" "$fname"
        fi
    done
    # Config templates (never overwrite config.sh)
    for src in "$REPO_DIR"/config/*.template.sh; do
        [ -f "$src" ] || continue
        fname="$(basename "$src")"
        dest="$INSTALL_DIR/config/$fname"
        cp -a "$src" "$dest"
        # shellcheck disable=SC2059  # Method 5 format required for RUTOS compatibility
        printf "${GREEN}Updated template: %s${NC}\n" "$fname"
    done
}

main() {
    # Display script version for troubleshooting
    if [ "${DEBUG:-0}" = "1" ] || [ "${VERBOSE:-0}" = "1" ]; then
        printf "[DEBUG] %s v%s\n" "upgrade-rutos.sh" "$SCRIPT_VERSION" >&2
    fi
    if [ "${DEBUG:-0}" = "1" ]; then
        # shellcheck disable=SC2059  # Method 5 format required for RUTOS compatibility
        printf "${CYAN}[DEBUG] ==================== SCRIPT START ===================${NC}\n" >&2
        # shellcheck disable=SC2059  # Method 5 format required for RUTOS compatibility
        printf "${CYAN}[DEBUG] Script: upgrade-rutos.sh v%s${NC}\n" "$SCRIPT_VERSION" >&2
        # shellcheck disable=SC2059  # Method 5 format required for RUTOS compatibility
        printf "${CYAN}[DEBUG] Working directory: %s${NC}\n" "$(pwd)" >&2
        # shellcheck disable=SC2059  # Method 5 format required for RUTOS compatibility
        printf "${CYAN}[DEBUG] Arguments: %s${NC}\n" "$*" >&2
        # shellcheck disable=SC2059  # Method 5 format required for RUTOS compatibility
        printf "${CYAN}[DEBUG] ======================================================${NC}\n" >&2
    fi
    # shellcheck disable=SC2059  # Method 5 format required for RUTOS compatibility
    printf "${GREEN}=== Starlink System Upgrade ===${NC}\n"
    printf "Backup directory: %s\n" "$BACKUP_DIR"
    mkdir -p "$BACKUP_DIR"
    backup_configs
    backup_scripts
    deploy_updates
    # shellcheck disable=SC2059  # Method 5 format required for RUTOS compatibility
    printf "${GREEN}Upgrade complete!${NC}\n"
    # shellcheck disable=SC2059  # Method 5 format required for RUTOS compatibility
    printf "${YELLOW}User configs and modified scripts are backed up in %s${NC}\n" "$BACKUP_DIR"
}

main "$@"<|MERGE_RESOLUTION|>--- conflicted
+++ resolved
@@ -1,15 +1,9 @@
 #!/bin/sh
-<<<<<<< HEAD
-# upgrade.sh: Safely upgrade scripts/configs without overwriting user changes
-# Usage: ./scripts/upgrade.sh
-# shellcheck disable=SC2059 # Method 5 printf format required for RUTOS color compatibility
-=======
 # upgrade-rutos.sh: Safely upgrade scripts/configs without overwriting user changes
 # Usage: ./scripts/upgrade-rutos.sh
 
 # RUTOS Compatibility - Using Method 5 printf format for proper color display
 # shellcheck disable=SC2059  # Method 5 printf format required for RUTOS color support
->>>>>>> d04f4744
 
 set -eu
 
@@ -22,7 +16,6 @@
 if [ -t 1 ] && [ "${TERM:-}" != "dumb" ] && [ "${NO_COLOR:-}" != "1" ]; then
     # shellcheck disable=SC2034
     # shellcheck disable=SC2034  # Color variables may not all be used
-# shellcheck disable=SC2034 # Color variables may be unused but defined for consistency
     RED='\033[0;31m'
     # shellcheck disable=SC2034  # Color variables may not all be used
     GREEN='\033[0;32m'
@@ -35,7 +28,6 @@
     # Fallback to no colors if terminal doesn't support them
     # shellcheck disable=SC2034
     # shellcheck disable=SC2034  # Color variables may not all be used
-# shellcheck disable=SC2034 # Color variables may be unused but defined for consistency
     RED=""
     # shellcheck disable=SC2034  # Color variables may not all be used
     GREEN=""
