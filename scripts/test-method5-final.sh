--- conflicted
+++ resolved
@@ -2,10 +2,7 @@
 # Script: test-method5-final.sh
 # Purpose: Final validation that Method 5 format works across all converted scripts
 # This script tests the Method 5 format that we confirmed works in RUTOS
-<<<<<<< HEAD
-=======
 # Version: Tests the finalized Method 5 implementation
->>>>>>> cffedff8
 
 set -e
 
@@ -13,15 +10,11 @@
 SCRIPT_VERSION="2.6.0"
 readonly SCRIPT_VERSION
 
-<<<<<<< HEAD
-=======
 # Early exit in test mode to prevent execution errors
 if [ "${RUTOS_TEST_MODE:-0}" = "1" ]; then
     printf "[INFO] RUTOS_TEST_MODE enabled - script syntax OK, exiting without execution\n" >&2
     exit 0
 fi
-
->>>>>>> cffedff8
 # Method 5 color definitions (the working format for RUTOS)
 if [ -t 1 ] && [ "${TERM:-}" != "dumb" ] && [ "${NO_COLOR:-}" != "1" ]; then
     RED="\033[0;31m"
@@ -88,15 +81,6 @@
     fi
 }
 
-<<<<<<< HEAD
-# Early exit in test mode to prevent execution errors
-if [ "$RUTOS_TEST_MODE" = "1" ]; then
-    log_info "RUTOS_TEST_MODE enabled - script syntax OK, exiting without execution"
-    exit 0
-fi
-
-=======
->>>>>>> cffedff8
 # Main test function
 main() {
     printf "==========================================\n"
