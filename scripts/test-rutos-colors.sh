--- conflicted
+++ resolved
@@ -1,15 +1,4 @@
 #!/bin/sh
-<<<<<<< HEAD
-# Test script for RUTOS color validation
-# Version: 2.6.0
-
-# Version information (auto-updated by update-version.sh)
-SCRIPT_VERSION="2.6.0"
-
-# This is a test script placeholder
-echo "RUTOS colors test script placeholder"
-exit 0
-=======
 # Script: test-rutos-colors.sh
 # Purpose: Test color detection and display in RUTOS environment
 # Version: Validates RUTOS-compatible color functionality
@@ -130,5 +119,4 @@
 }
 
 # Execute main function
-main "$@"
->>>>>>> cffedff8
+main "$@"