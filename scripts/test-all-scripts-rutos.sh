#!/bin/sh
# Script: test-all-scripts-rutos.sh
# Version: 2.6.0
# Description: Comprehensive testing of all RUTOS scripts with different verbosity levels
# Usage: ./test-all-scripts-rutos.sh [--detailed] [--specific-script script_name]

set -e

# Version information
SCRIPT_VERSION="2.6.0"
readonly SCRIPT_VERSION

# Colors (Method 5 format for RUTOS compatibility)
if [ -t 1 ] && [ "${TERM:-}" != "dumb" ] && [ "${NO_COLOR:-}" != "1" ]; then
    RED='\033[0;31m'
    GREEN='\033[0;32m'
    YELLOW='\033[1;33m'
    BLUE='\033[1;35m'
    CYAN='\033[0;36m'
    PURPLE='\033[0;35m'
    NC='\033[0m'
else
    RED=""
    GREEN=""
    YELLOW=""
    BLUE=""
    CYAN=""
    PURPLE=""
    NC=""
fi

# Test configuration
TEST_MODE_DETAILED=false
SPECIFIC_SCRIPT=""
RESULTS_DIR="/tmp/script-test-results-$$"
TEST_LOG="$RESULTS_DIR/test-summary.log"

# Dry-run and test mode support
DRY_RUN="${DRY_RUN:-0}"
RUTOS_TEST_MODE="${RUTOS_TEST_MODE:-0}"

# Debug dry-run status
if [ "${DEBUG:-0}" = "1" ]; then
    printf "[DEBUG] DRY_RUN=%s, RUTOS_TEST_MODE=%s\n" "$DRY_RUN" "$RUTOS_TEST_MODE" >&2
fi

# Early exit in test mode to prevent execution errors
if [ "${RUTOS_TEST_MODE:-0}" = "1" ]; then
    printf "[INFO] RUTOS_TEST_MODE enabled - script syntax OK, exiting without execution\n" >&2
    exit 0
fi

# Parse arguments
while [ $# -gt 0 ]; do
    case $1 in
        --detailed)
            TEST_MODE_DETAILED=true
            shift
            ;;
        --specific-script)
            SPECIFIC_SCRIPT="$2"
            shift 2
            ;;
        --help)
            # shellcheck disable=SC2059 # Method 5 format required for RUTOS compatibility
            printf "${GREEN}Usage: %s [options]${NC}\n" "$0"
            printf "Options:\n"
            printf "  --detailed              Run detailed tests with full output capture\n"
            printf "  --specific-script NAME  Test only the specified script\n"
            printf "  --help                  Show this help\n"
            exit 0
            ;;
        *)
            # shellcheck disable=SC2059 # Method 5 format required for RUTOS compatibility
            printf "${RED}Unknown option: %s${NC}\n" "$1"
            exit 1
            ;;
    esac
done

# Create results directory
mkdir -p "$RESULTS_DIR"

# Logging functions
test_log() {
    # shellcheck disable=SC2059 # Method 5 format required for RUTOS compatibility
    printf "${GREEN}[TEST]${NC} [%s] %s\n" "$(date '+%Y-%m-%d %H:%M:%S')" "$1"
    printf "[TEST] [%s] %s\n" "$(date '+%Y-%m-%d %H:%M:%S')" "$1" >>"$TEST_LOG"
}

test_error() {
    # shellcheck disable=SC2059 # Method 5 format required for RUTOS compatibility
    printf "${RED}[ERROR]${NC} [%s] %s\n" "$(date '+%Y-%m-%d %H:%M:%S')" "$1"
    printf "[ERROR] [%s] %s\n" "$(date '+%Y-%m-%d %H:%M:%S')" "$1" >>"$TEST_LOG"
}

test_warning() {
    # shellcheck disable=SC2059 # Method 5 format required for RUTOS compatibility
    printf "${YELLOW}[WARNING]${NC} [%s] %s\n" "$(date '+%Y-%m-%d %H:%M:%S')" "$1"
    printf "[WARNING] [%s] %s\n" "$(date '+%Y-%m-%d %H:%M:%S')" "$1" >>"$TEST_LOG"
}

test_step() {
    # shellcheck disable=SC2059 # Method 5 format required for RUTOS compatibility
    printf "${BLUE}[STEP]${NC} [%s] %s\n" "$(date '+%Y-%m-%d %H:%M:%S')" "$1"
    printf "[STEP] [%s] %s\n" "$(date '+%Y-%m-%d %H:%M:%S')" "$1" >>"$TEST_LOG"
}

test_result() {
    status="$1"
    script="$2"
    test_type="$3"
    details="$4"

    case "$status" in
        "PASS")
            # shellcheck disable=SC2059 # Method 5 format required for RUTOS compatibility
            printf "${GREEN}✅ PASS${NC}   | %-30s | %-20s | %s\n" "$script" "$test_type" "$details"
            printf "PASS   | %-30s | %-20s | %s\n" "$script" "$test_type" "$details" >>"$TEST_LOG"
            ;;
        "FAIL")
            # shellcheck disable=SC2059 # Method 5 format required for RUTOS compatibility
            printf "${RED}❌ FAIL${NC}   | %-30s | %-20s | %s\n" "$script" "$test_type" "$details"
            printf "FAIL   | %-30s | %-20s | %s\n" "$script" "$test_type" "$details" >>"$TEST_LOG"
            ;;
        "WARN")
            # shellcheck disable=SC2059 # Method 5 format required for RUTOS compatibility
            printf "${YELLOW}⚠️  WARN${NC}   | %-30s | %-20s | %s\n" "$script" "$test_type" "$details"
            printf "WARN   | %-30s | %-20s | %s\n" "$script" "$test_type" "$details" >>"$TEST_LOG"
            ;;
    esac
}

# Function to run a single test
run_test() {
    script_path="$1"
    test_type="$2"
    env_vars="$3"
    script_args="$4"

    script_name=$(basename "$script_path")
    output_file="$RESULTS_DIR/${script_name}_${test_type}.log"

    # Run the test and capture output
    if eval "$env_vars timeout 30 $script_path $script_args" >"$output_file" 2>&1; then
        exit_code=0
    else
        exit_code=$?
    fi

    # Analyze results
    output_size=$(wc -c <"$output_file" 2>/dev/null || echo "0")
    line_count=$(wc -l <"$output_file" 2>/dev/null || echo "0")

    # Check for common issues
    has_errors=$(grep -ci "error\|fail\|exception" "$output_file" 2>/dev/null || echo "0")
    has_debug=$(grep -c "\[DEBUG\]" "$output_file" 2>/dev/null || echo "0")
    has_dry_run=$(grep -c "DRY-RUN\|dry.run\|test.mode" "$output_file" 2>/dev/null || echo "0")

    # Determine test result
    if [ $exit_code -eq 0 ]; then
        if [ "$output_size" -gt 10 ]; then
            details="Exit:0, Lines:$line_count, Size:${output_size}b"
            if [ "$test_type" = "debug" ] && [ "$has_debug" -lt 1 ]; then
                test_result "WARN" "$script_name" "$test_type" "$details - No debug output"
            elif [ "$test_type" = "dry-run" ] && [ "$has_dry_run" -lt 1 ]; then
                test_result "WARN" "$script_name" "$test_type" "$details - No dry-run indicators"
            else
                test_result "PASS" "$script_name" "$test_type" "$details"
            fi
        else
            test_result "WARN" "$script_name" "$test_type" "Exit:0 but minimal output (${output_size}b)"
        fi
    else
        error_details="Exit:$exit_code"
        if [ "$has_errors" -gt 0 ]; then
            error_details="$error_details, Errors:$has_errors"
        fi
        test_result "FAIL" "$script_name" "$test_type" "$error_details"
    fi

    # Show detailed output if requested
    if [ "$TEST_MODE_DETAILED" = true ]; then
        # shellcheck disable=SC2059 # Method 5 format required for RUTOS compatibility
        printf "${CYAN}--- Output for %s (%s) ---${NC}\n" "$script_name" "$test_type"
        head -20 "$output_file" 2>/dev/null || echo "No output captured"
        if [ "$line_count" -gt 20 ]; then
            # shellcheck disable=SC2059 # Method 5 format required for RUTOS compatibility
            printf "${CYAN}... (%d more lines, see %s)${NC}\n" $((line_count - 20)) "$output_file"
        fi
<<<<<<< HEAD
        # shellcheck disable=SC2059 # Method 5 format required for RUTOS compatibility
=======
        # shellcheck disable=SC2059 # Using Method 5 format for RUTOS compatibility
>>>>>>> e5c6c68a
        printf "${CYAN}--- End Output ---${NC}\n\n"
    fi
}

# Function to test a single script with all test modes
test_script() {
    script_path="$1"
    script_name=$(basename "$script_path")

    test_step "Testing $script_name"

    # Test 1: Basic dry-run (should provide minimal user feedback)
    run_test "$script_path" "dry-run" "DRY_RUN=1" ""

    # Test 2: Debug dry-run (should provide detailed debug info)
    run_test "$script_path" "debug" "DEBUG=1 DRY_RUN=1" ""

    # Test 3: Test mode (should validate syntax and exit)
    run_test "$script_path" "test-mode" "RUTOS_TEST_MODE=1" ""

    # Test 4: Combined verbose (should show everything)
    run_test "$script_path" "verbose" "DEBUG=1 DRY_RUN=1 RUTOS_TEST_MODE=1" ""

    # Test 5: Script-specific tests based on script name
    case "$script_name" in
        "update-config-rutos.sh")
            run_test "$script_path" "help" "" "--help"
            run_test "$script_path" "dry-backup" "DRY_RUN=1" "--backup --dry-run"
            ;;
        "validate-config-rutos.sh")
            run_test "$script_path" "help" "" "--help"
            # Note: Would need a test config file for full testing
            ;;
        "system-maintenance-rutos.sh")
            run_test "$script_path" "info-mode" "DRY_RUN=1" "info"
            run_test "$script_path" "check-mode" "DRY_RUN=1" "check"
            ;;
        "system-status-rutos.sh")
            run_test "$script_path" "summary" "DRY_RUN=1" "--summary"
            ;;
        "view-logs-rutos.sh")
            run_test "$script_path" "help" "" "--help"
            ;;
    esac
}

# Main execution
main() {
<<<<<<< HEAD
    # shellcheck disable=SC2059 # Method 5 format required for RUTOS compatibility  
    printf "${PURPLE}╔══════════════════════════════════════════════════════════════════════════╗${NC}\n"
    # shellcheck disable=SC2059 # Method 5 format required for RUTOS compatibility
=======
    # shellcheck disable=SC2059 # Using Method 5 format for RUTOS compatibility
    printf "${PURPLE}╔══════════════════════════════════════════════════════════════════════════╗${NC}\n"
    # shellcheck disable=SC2059 # Using Method 5 format for RUTOS compatibility
>>>>>>> e5c6c68a
    printf "${PURPLE}║                    RUTOS SCRIPT COMPREHENSIVE TESTING                   ║${NC}\n"
    # shellcheck disable=SC2059 # Method 5 format required for RUTOS compatibility
    printf "${PURPLE}║                         Version %s                                ║${NC}\n" "$SCRIPT_VERSION"
<<<<<<< HEAD
    # shellcheck disable=SC2059 # Method 5 format required for RUTOS compatibility
=======
    # shellcheck disable=SC2059 # Using Method 5 format for RUTOS compatibility
>>>>>>> e5c6c68a
    printf "${PURPLE}╚══════════════════════════════════════════════════════════════════════════╝${NC}\n\n"

    test_log "Starting comprehensive RUTOS script testing"
    test_log "Test results directory: $RESULTS_DIR"

    # Find all RUTOS scripts
    script_dir="$(cd "$(dirname "$0")" && pwd)"

    if [ -n "$SPECIFIC_SCRIPT" ]; then
        script_path="$script_dir/$SPECIFIC_SCRIPT"
        if [ -f "$script_path" ]; then
            test_script "$script_path"
        else
            test_error "Specific script not found: $script_path"
            exit 1
        fi
    else
        # Test all *-rutos.sh scripts
        scripts_found=0
        for script in "$script_dir"/*-rutos.sh; do
            if [ -f "$script" ] && [ -x "$script" ]; then
                test_script "$script"
                scripts_found=$((scripts_found + 1))
            fi
        done

        # Also test main starlink monitor script
        main_script="$script_dir/../Starlink-RUTOS-Failover/starlink_monitor-rutos.sh"
        if [ -f "$main_script" ]; then
            test_script "$main_script"
            scripts_found=$((scripts_found + 1))
        fi

        test_log "Tested $scripts_found scripts total"
    fi

    # Generate summary
<<<<<<< HEAD
    # shellcheck disable=SC2059 # Method 5 format required for RUTOS compatibility
    printf "\n${BLUE}═══════════════════════════════════════════════════════════════════════════${NC}\n"
    # shellcheck disable=SC2059 # Method 5 format required for RUTOS compatibility
    printf "${BLUE}                              TEST SUMMARY                               ${NC}\n"
    # shellcheck disable=SC2059 # Method 5 format required for RUTOS compatibility
=======
    printf "\n"
    # shellcheck disable=SC2059 # Using Method 5 format for RUTOS compatibility
    printf "${BLUE}═══════════════════════════════════════════════════════════════════════════${NC}\n"
    # shellcheck disable=SC2059 # Using Method 5 format for RUTOS compatibility
    printf "${BLUE}                              TEST SUMMARY                               ${NC}\n"
    # shellcheck disable=SC2059 # Using Method 5 format for RUTOS compatibility
>>>>>>> e5c6c68a
    printf "${BLUE}═══════════════════════════════════════════════════════════════════════════${NC}\n\n"

    # Count results
    total_tests=$(grep -c "PASS\|FAIL\|WARN" "$TEST_LOG" 2>/dev/null || echo "0")
    passed_tests=$(grep -c "PASS" "$TEST_LOG" 2>/dev/null || echo "0")
    failed_tests=$(grep -c "FAIL" "$TEST_LOG" 2>/dev/null || echo "0")
    warned_tests=$(grep -c "WARN" "$TEST_LOG" 2>/dev/null || echo "0")

    # shellcheck disable=SC2059 # Method 5 format required for RUTOS compatibility
    printf "${GREEN}✅ Passed: %d${NC}\n" "$passed_tests"
    # shellcheck disable=SC2059 # Method 5 format required for RUTOS compatibility
    printf "${RED}❌ Failed: %d${NC}\n" "$failed_tests"
    # shellcheck disable=SC2059 # Method 5 format required for RUTOS compatibility
    printf "${YELLOW}⚠️  Warnings: %d${NC}\n" "$warned_tests"
    printf "📊 Total Tests: %d\n\n" "$total_tests"

    if [ "$failed_tests" -gt 0 ]; then
<<<<<<< HEAD
        # shellcheck disable=SC2059 # Method 5 format required for RUTOS compatibility
=======
        # shellcheck disable=SC2059 # Using Method 5 format for RUTOS compatibility
>>>>>>> e5c6c68a
        printf "${RED}FAILED TESTS:${NC}\n"
        grep "FAIL" "$TEST_LOG" | while IFS= read -r line; do
            # shellcheck disable=SC2059 # Method 5 format required for RUTOS compatibility
            printf "${RED}  %s${NC}\n" "$line"
        done
        printf "\n"
    fi

    if [ "$warned_tests" -gt 0 ]; then
<<<<<<< HEAD
        # shellcheck disable=SC2059 # Method 5 format required for RUTOS compatibility
=======
        # shellcheck disable=SC2059 # Using Method 5 format for RUTOS compatibility
>>>>>>> e5c6c68a
        printf "${YELLOW}WARNINGS:${NC}\n"
        grep "WARN" "$TEST_LOG" | while IFS= read -r line; do
            # shellcheck disable=SC2059 # Method 5 format required for RUTOS compatibility
            printf "${YELLOW}  %s${NC}\n" "$line"
        done
        printf "\n"
    fi

    printf "📁 Detailed results: %s\n" "$RESULTS_DIR"
    printf "📋 Test log: %s\n\n" "$TEST_LOG"

    # Exit with appropriate code
    if [ "$failed_tests" -gt 0 ]; then
        test_error "Some tests failed - review required"
        exit 1
    elif [ "$warned_tests" -gt 0 ]; then
        test_warning "All tests passed but warnings found - review recommended"
        exit 0
    else
        test_log "All tests passed successfully!"
        exit 0
    fi
}

# Run main function
main "$@"<|MERGE_RESOLUTION|>--- conflicted
+++ resolved
@@ -188,11 +188,8 @@
             # shellcheck disable=SC2059 # Method 5 format required for RUTOS compatibility
             printf "${CYAN}... (%d more lines, see %s)${NC}\n" $((line_count - 20)) "$output_file"
         fi
-<<<<<<< HEAD
         # shellcheck disable=SC2059 # Method 5 format required for RUTOS compatibility
-=======
         # shellcheck disable=SC2059 # Using Method 5 format for RUTOS compatibility
->>>>>>> e5c6c68a
         printf "${CYAN}--- End Output ---${NC}\n\n"
     fi
 }
@@ -241,23 +238,13 @@
 
 # Main execution
 main() {
-<<<<<<< HEAD
     # shellcheck disable=SC2059 # Method 5 format required for RUTOS compatibility  
     printf "${PURPLE}╔══════════════════════════════════════════════════════════════════════════╗${NC}\n"
     # shellcheck disable=SC2059 # Method 5 format required for RUTOS compatibility
-=======
-    # shellcheck disable=SC2059 # Using Method 5 format for RUTOS compatibility
-    printf "${PURPLE}╔══════════════════════════════════════════════════════════════════════════╗${NC}\n"
-    # shellcheck disable=SC2059 # Using Method 5 format for RUTOS compatibility
->>>>>>> e5c6c68a
     printf "${PURPLE}║                    RUTOS SCRIPT COMPREHENSIVE TESTING                   ║${NC}\n"
     # shellcheck disable=SC2059 # Method 5 format required for RUTOS compatibility
     printf "${PURPLE}║                         Version %s                                ║${NC}\n" "$SCRIPT_VERSION"
-<<<<<<< HEAD
-    # shellcheck disable=SC2059 # Method 5 format required for RUTOS compatibility
-=======
-    # shellcheck disable=SC2059 # Using Method 5 format for RUTOS compatibility
->>>>>>> e5c6c68a
+    # shellcheck disable=SC2059 # Method 5 format required for RUTOS compatibility
     printf "${PURPLE}╚══════════════════════════════════════════════════════════════════════════╝${NC}\n\n"
 
     test_log "Starting comprehensive RUTOS script testing"
@@ -295,20 +282,17 @@
     fi
 
     # Generate summary
-<<<<<<< HEAD
     # shellcheck disable=SC2059 # Method 5 format required for RUTOS compatibility
     printf "\n${BLUE}═══════════════════════════════════════════════════════════════════════════${NC}\n"
     # shellcheck disable=SC2059 # Method 5 format required for RUTOS compatibility
     printf "${BLUE}                              TEST SUMMARY                               ${NC}\n"
     # shellcheck disable=SC2059 # Method 5 format required for RUTOS compatibility
-=======
     printf "\n"
     # shellcheck disable=SC2059 # Using Method 5 format for RUTOS compatibility
     printf "${BLUE}═══════════════════════════════════════════════════════════════════════════${NC}\n"
     # shellcheck disable=SC2059 # Using Method 5 format for RUTOS compatibility
     printf "${BLUE}                              TEST SUMMARY                               ${NC}\n"
     # shellcheck disable=SC2059 # Using Method 5 format for RUTOS compatibility
->>>>>>> e5c6c68a
     printf "${BLUE}═══════════════════════════════════════════════════════════════════════════${NC}\n\n"
 
     # Count results
@@ -326,11 +310,8 @@
     printf "📊 Total Tests: %d\n\n" "$total_tests"
 
     if [ "$failed_tests" -gt 0 ]; then
-<<<<<<< HEAD
         # shellcheck disable=SC2059 # Method 5 format required for RUTOS compatibility
-=======
         # shellcheck disable=SC2059 # Using Method 5 format for RUTOS compatibility
->>>>>>> e5c6c68a
         printf "${RED}FAILED TESTS:${NC}\n"
         grep "FAIL" "$TEST_LOG" | while IFS= read -r line; do
             # shellcheck disable=SC2059 # Method 5 format required for RUTOS compatibility
@@ -340,11 +321,8 @@
     fi
 
     if [ "$warned_tests" -gt 0 ]; then
-<<<<<<< HEAD
         # shellcheck disable=SC2059 # Method 5 format required for RUTOS compatibility
-=======
         # shellcheck disable=SC2059 # Using Method 5 format for RUTOS compatibility
->>>>>>> e5c6c68a
         printf "${YELLOW}WARNINGS:${NC}\n"
         grep "WARN" "$TEST_LOG" | while IFS= read -r line; do
             # shellcheck disable=SC2059 # Method 5 format required for RUTOS compatibility
