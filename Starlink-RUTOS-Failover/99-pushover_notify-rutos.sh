--- conflicted
+++ resolved
@@ -16,7 +16,6 @@
 set -eu
 
 # Standard colors for consistent output (compatible with busybox)
-<<<<<<< HEAD
 # shellcheck disable=SC2034  # Color variables may not all be used in every script
 # CRITICAL: Use RUTOS-compatible color detection
 if [ -t 1 ] && [ "${TERM:-}" != "dumb" ] && [ "${NO_COLOR:-}" != "1" ]; then
@@ -34,33 +33,6 @@
     YELLOW=""
     BLUE=""
     CYAN=""
-=======
-# shellcheck disable=SC2034  # Colors defined for potential future use
-RED='\033[0;31m'
-GREEN='\033[0;32m'
-YELLOW='\033[1;33m'
-BLUE='\033[1;35m'
-CYAN='\033[0;36m'
-NC='\033[0m' # No Color
-
-# Check if we're in a terminal that supports colors
-if [ -t 1 ] && [ "${TERM:-}" != "dumb" ] && [ "${NO_COLOR:-}" != "1" ]; then
-    # Colors enabled - keep definitions above
-    :
-else
-    # Colors disabled
-    # shellcheck disable=SC2034  # Colors defined for potential future use
-    RED=""
-    # shellcheck disable=SC2034
-    GREEN=""
-    # shellcheck disable=SC2034
-    YELLOW=""
-    # shellcheck disable=SC2034
-    BLUE=""
-    # shellcheck disable=SC2034
-    CYAN=""
-    # shellcheck disable=SC2034
->>>>>>> 08e1c0ff
     NC=""
 fi
 
@@ -82,18 +54,6 @@
 
 # Enhanced logging
 log() {
-<<<<<<< HEAD
-    level="$1"
-    message="$2"
-    timestamp
-    timestamp=$(date '+%Y-%m-%d %H:%M:%S')
-
-    logger -t "PushoverNotifier" -p "daemon.$level" -- "$message"
-    echo "$timestamp [$level] $message" >>"$NOTIFICATION_LOG"
-
-    if [ -t 1 ]; then
-        echo "[$level] $message"
-=======
     log_level="$1"
     log_message="$2"
     log_timestamp=$(date '+%Y-%m-%d %H:%M:%S')
@@ -103,35 +63,21 @@
 
     if [ -t 1 ]; then
         echo "[$log_level] $log_message"
->>>>>>> 08e1c0ff
     fi
 }
 
 # Rate limiting function
 check_rate_limit() {
-<<<<<<< HEAD
-    message_type="$1"
-    current_time
-    current_time=$(date '+%s')
-=======
     rate_limit_message_type="$1"
     rate_limit_current_time=$(date '+%s')
->>>>>>> 08e1c0ff
     rate_limit_seconds=300 # 5 minutes
 
     if [ -f "$RATE_LIMIT_FILE" ]; then
         while IFS='=' read -r type last_time; do
-<<<<<<< HEAD
-            if [ "$type" = "$message_type" ]; then
-                time_diff=$((current_time - last_time))
-                if [ $time_diff -lt $rate_limit_seconds ]; then
-                    log "info" "Rate limit active for $message_type (${time_diff}s ago)"
-=======
             if [ "$type" = "$rate_limit_message_type" ]; then
                 rate_limit_time_diff=$((rate_limit_current_time - last_time))
                 if [ $rate_limit_time_diff -lt $rate_limit_seconds ]; then
                     log "info" "Rate limit active for $rate_limit_message_type (${rate_limit_time_diff}s ago)"
->>>>>>> 08e1c0ff
                     return 1
                 fi
             fi
@@ -139,43 +85,24 @@
     fi
 
     # Update rate limit file
-<<<<<<< HEAD
-    temp_file
-    temp_file=$(mktemp)
-    if [ -f "$RATE_LIMIT_FILE" ]; then
-        grep -v "^$message_type=" "$RATE_LIMIT_FILE" >"$temp_file" 2>/dev/null || true
-    fi
-    echo "$message_type=$current_time" >>"$temp_file"
-    mv "$temp_file" "$RATE_LIMIT_FILE"
-=======
     rate_limit_temp_file=$(mktemp)
     if [ -f "$RATE_LIMIT_FILE" ]; then
         grep -v "^$rate_limit_message_type=" "$RATE_LIMIT_FILE" >"$rate_limit_temp_file" 2>/dev/null || true
     fi
     echo "$rate_limit_message_type=$rate_limit_current_time" >>"$rate_limit_temp_file"
     mv "$rate_limit_temp_file" "$RATE_LIMIT_FILE"
->>>>>>> 08e1c0ff
 
     return 0
 }
 
 # Enhanced notification function with retry logic
 send_notification() {
-<<<<<<< HEAD
-    title="$1"
-    message="$2"
-    priority="${3:-0}"
-    retry_count=0
-    max_retries=3
-    delay=2
-=======
     notify_title="$1"
     notify_message="$2"
     notify_priority="${3:-0}"
     notify_retry_count=0
     notify_max_retries=3
     notify_delay=2
->>>>>>> 08e1c0ff
 
     # Check for configuration
     if [ "$PUSHOVER_TOKEN" = "YOUR_PUSHOVER_API_TOKEN" ] || [ "$PUSHOVER_USER" = "YOUR_PUSHOVER_USER_KEY" ]; then
@@ -183,19 +110,6 @@
         return 0
     fi
 
-<<<<<<< HEAD
-    log "info" "Sending notification: $title - $message"
-
-    while [ $retry_count -lt $max_retries ]; do
-        response
-        response=$(
-            curl -s --max-time "$HTTP_TIMEOUT" -w "%{http_code}" \
-                -F "token=$PUSHOVER_TOKEN" \
-                -F "user=$PUSHOVER_USER" \
-                -F "title=$title" \
-                -F "message=$message" \
-                -F "priority=$priority" \
-=======
     log "info" "Sending notification: $notify_title - $notify_message"
 
     while [ $notify_retry_count -lt $notify_max_retries ]; do
@@ -206,30 +120,10 @@
                 -F "title=$notify_title" \
                 -F "message=$notify_message" \
                 -F "priority=$notify_priority" \
->>>>>>> 08e1c0ff
                 -F "device=" \
                 https://api.pushover.net/1/messages.json 2>/dev/null
         )
 
-<<<<<<< HEAD
-        http_code
-        http_code="${response##*]}"
-        response_body
-        # shellcheck disable=SC2034
-        response_body="${response%"$http_code"}"
-
-        if [ "$http_code" = "200" ]; then
-            log "info" "Notification sent successfully"
-            return 0
-        else
-            retry_count=$((retry_count + 1))
-            if [ $retry_count -lt $max_retries ]; then
-                log "warn" "Notification failed (HTTP $http_code), retrying in ${delay}s (attempt $retry_count/$max_retries)"
-                sleep $delay
-                delay=$((delay * 2))
-            else
-                log "error" "Notification failed after $max_retries attempts (HTTP $http_code)"
-=======
         notify_http_code="${notify_response##*]}"
         # shellcheck disable=SC2034
         notify_response_body="${notify_response%"$notify_http_code"}"
@@ -245,7 +139,6 @@
                 notify_delay=$((notify_delay * 2))
             else
                 log "error" "Notification failed after $notify_max_retries attempts (HTTP $notify_http_code)"
->>>>>>> 08e1c0ff
                 return 1
             fi
         fi
@@ -256,40 +149,14 @@
 
 # Format system information for notifications
 get_system_info() {
-<<<<<<< HEAD
-    hostname
-    hostname=$(uname -n)
-    uptime
-    uptime=$(uptime | cut -d, -f1)
-    timestamp
-    timestamp=$(date '+%Y-%m-%d %H:%M:%S')
-    printf "Host: %s\nTime: %s\nUptime: %s\n" "$hostname" "$timestamp" "$uptime"
-=======
     system_hostname=$(uname -n)
     system_uptime=$(uptime | cut -d, -f1)
     system_timestamp=$(date '+%Y-%m-%d %H:%M:%S')
     printf "Host: %s\nTime: %s\nUptime: %s\n" "$system_hostname" "$system_timestamp" "$system_uptime"
->>>>>>> 08e1c0ff
 }
 
 # Main notification logic
 main() {
-<<<<<<< HEAD
-    action="${1:-hotplug}"
-    detail="${2:-}"
-
-    log "info" "Notification triggered: action=$action, detail=$detail"
-
-    case "$action" in
-        soft_failover)
-            if [ "${NOTIFY_ON_SOFT_FAIL:-1}" = "1" ]; then
-                if check_rate_limit "soft_failover"; then
-                    title
-                    title="🔄 Starlink Quality Failover"
-                    message
-                    message="Starlink quality degraded.\nReason: $detail\nPerforming soft failover to mobile backup.\n\n$(get_system_info)"
-                    send_notification "$title" "$message" 1
-=======
     main_action="${1:-hotplug}"
     main_detail="${2:-}"
 
@@ -302,55 +169,30 @@
                     main_title="🔄 Starlink Quality Failover"
                     main_message="Starlink quality degraded.\nReason: $main_detail\nPerforming soft failover to mobile backup.\n\n$(get_system_info)"
                     send_notification "$main_title" "$main_message" 1
->>>>>>> 08e1c0ff
                 fi
             fi
             ;;
         soft_recovery)
             if [ "${NOTIFY_ON_RECOVERY:-1}" = "1" ]; then
                 if check_rate_limit "soft_recovery"; then
-<<<<<<< HEAD
-                    title
-                    title="✅ Starlink Recovered"
-                    message
-                    message="Starlink connection is stable.\nPerforming soft failback to primary.\n\n$(get_system_info)"
-                    send_notification "$title" "$message" 0
-=======
                     main_title="✅ Starlink Recovered"
                     main_message="Starlink connection is stable.\nPerforming soft failback to primary.\n\n$(get_system_info)"
                     send_notification "$main_title" "$main_message" 0
->>>>>>> 08e1c0ff
                 fi
             fi
             ;;
         api_version_change)
             if [ "${NOTIFY_ON_CRITICAL:-1}" = "1" ]; then
-<<<<<<< HEAD
-                title
-                title="⚠️ Starlink API Changed"
-                message
-                message="Starlink API version changed.\nPrevious: $detail\nPlease check monitoring scripts.\n\n$(get_system_info)"
-                send_notification "$title" "$message" 1
-=======
                 main_title="⚠️ Starlink API Changed"
                 main_message="Starlink API version changed.\nPrevious: $main_detail\nPlease check monitoring scripts.\n\n$(get_system_info)"
                 send_notification "$main_title" "$main_message" 1
->>>>>>> 08e1c0ff
             fi
             ;;
         system_error)
             if [ "${NOTIFY_ON_CRITICAL:-1}" = "1" ]; then
-<<<<<<< HEAD
-                title
-                title="❌ Starlink Monitor Error"
-                message
-                message="System error occurred.\nDetails: $detail\n\n$(get_system_info)"
-                send_notification "$title" "$message" 2
-=======
                 main_title="❌ Starlink Monitor Error"
                 main_message="System error occurred.\nDetails: $main_detail\n\n$(get_system_info)"
                 send_notification "$main_title" "$main_message" 2
->>>>>>> 08e1c0ff
             fi
             ;;
         hotplug)
@@ -360,17 +202,9 @@
                     if [ "${INTERFACE:-}" = "$MWAN_IFACE" ]; then
                         if [ "${NOTIFY_ON_HARD_FAIL:-1}" = "1" ]; then
                             if check_rate_limit "ifdown_$INTERFACE"; then
-<<<<<<< HEAD
-                                title
-                                title="🔴 Starlink Offline (Hard)"
-                                message
-                                message="Starlink ($INTERFACE) link is down or failed ping test.\nThis is a hard failure event.\n\n$(get_system_info)"
-                                send_notification "$title" "$message" 2
-=======
                                 main_title="🔴 Starlink Offline (Hard)"
                                 main_message="Starlink ($INTERFACE) link is down or failed ping test.\nThis is a hard failure event.\n\n$(get_system_info)"
                                 send_notification "$main_title" "$main_message" 2
->>>>>>> 08e1c0ff
                             fi
                         fi
                     fi
@@ -379,33 +213,17 @@
                     if [ "${INTERFACE:-}" = "$MWAN_IFACE" ]; then
                         if [ "${NOTIFY_ON_HARD_FAIL:-1}" = "1" ]; then
                             if check_rate_limit "connected_$INTERFACE"; then
-<<<<<<< HEAD
-                                title
-                                title="🟢 Starlink Recovered (Hard)"
-                                message
-                                message="Starlink ($INTERFACE) is back online.\nFailback complete via mwan3.\n\n$(get_system_info)"
-                                send_notification "$title" "$message" 0
-=======
                                 main_title="🟢 Starlink Recovered (Hard)"
                                 main_message="Starlink ($INTERFACE) is back online.\nFailback complete via mwan3.\n\n$(get_system_info)"
                                 send_notification "$main_title" "$main_message" 0
->>>>>>> 08e1c0ff
                             fi
                         fi
                     elif [ "${INTERFACE:-}" = "mob1s1a1" ] || [ "${INTERFACE:-}" = "mob1s2a1" ]; then
                         if [ "${NOTIFY_ON_HARD_FAIL:-1}" = "1" ]; then
                             if check_rate_limit "connected_$INTERFACE"; then
-<<<<<<< HEAD
-                                title
-                                title="📱 Mobile Failover Active"
-                                message
-                                message="Failover complete.\nTraffic is now flowing over mobile interface ($INTERFACE).\n\n$(get_system_info)"
-                                send_notification "$title" "$message" 1
-=======
                                 main_title="📱 Mobile Failover Active"
                                 main_message="Failover complete.\nTraffic is now flowing over mobile interface ($INTERFACE).\n\n$(get_system_info)"
                                 send_notification "$main_title" "$main_message" 1
->>>>>>> 08e1c0ff
                             fi
                         fi
                     fi
@@ -431,11 +249,7 @@
             fi
             ;;
         *)
-<<<<<<< HEAD
-            log "warn" "Unknown notification action: $action"
-=======
             log "warn" "Unknown notification action: $main_action"
->>>>>>> 08e1c0ff
             ;;
     esac
 
@@ -445,21 +259,6 @@
 # Cleanup old rate limit entries
 cleanup_rate_limits() {
     if [ -f "$RATE_LIMIT_FILE" ]; then
-<<<<<<< HEAD
-        current_time
-        current_time=$(date '+%s')
-        temp_file
-        temp_file=$(mktemp)
-
-        while IFS='=' read -r type last_time; do
-            time_diff=$((current_time - last_time))
-            if [ $time_diff -lt 3600 ]; then # Keep entries for 1 hour
-                echo "$type=$last_time" >>"$temp_file"
-            fi
-        done <"$RATE_LIMIT_FILE"
-
-        mv "$temp_file" "$RATE_LIMIT_FILE"
-=======
         cleanup_current_time=$(date '+%s')
         cleanup_temp_file=$(mktemp)
 
@@ -471,21 +270,14 @@
         done <"$RATE_LIMIT_FILE"
 
         mv "$cleanup_temp_file" "$RATE_LIMIT_FILE"
->>>>>>> 08e1c0ff
     fi
 }
 
 # Log rotation
 rotate_logs() {
     if [ -f "$NOTIFICATION_LOG" ]; then
-<<<<<<< HEAD
-        log_size
-        log_size=$(stat -c%s "$NOTIFICATION_LOG" 2>/dev/null || echo 0)
-        if [ "$log_size" -gt 1048576 ]; then # 1MB
-=======
         rotate_log_size=$(stat -c%s "$NOTIFICATION_LOG" 2>/dev/null || echo 0)
         if [ "$rotate_log_size" -gt 1048576 ]; then # 1MB
->>>>>>> 08e1c0ff
             mv "$NOTIFICATION_LOG" "${NOTIFICATION_LOG}.old"
             touch "$NOTIFICATION_LOG"
         fi
