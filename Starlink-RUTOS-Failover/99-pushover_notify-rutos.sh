--- conflicted
+++ resolved
@@ -1,6 +1,5 @@
 #!/bin/sh
 # shellcheck shell=sh
-# shellcheck disable=SC2034 # Color variables defined for consistency but may not all be used
 
 # ==============================================================================
 # Enhanced Pushover Notifier for Starlink Monitoring System
@@ -19,32 +18,6 @@
 # Version information (auto-updated by update-version.sh)
 SCRIPT_VERSION="2.6.0"
 readonly SCRIPT_VERSION
-<<<<<<< HEAD
-if [ -t 1 ] && [ "${TERM:-}" != "dumb" ] && [ "${NO_COLOR:-}" != "1" ]; then
-    # Colors enabled
-    # shellcheck disable=SC2034
-# shellcheck disable=SC2034 # Color variables may be unused but defined for consistency
-    RED='\033[0;31m'
-    GREEN='\033[0;32m'
-    YELLOW='\033[1;33m'
-    BLUE='\033[1;35m'
-    CYAN='\033[0;36m'
-    NC='\033[0m'
-else
-    # Colors disabled
-    # shellcheck disable=SC2034  # Color variables may not all be used
-    # shellcheck disable=SC2034  # Color variables may not all be used
-    # shellcheck disable=SC2034
-# shellcheck disable=SC2034 # Color variables may be unused but defined for consistency
-    RED=""
-    GREEN=""
-    YELLOW=""
-    BLUE=""
-    CYAN=""
-    NC=""
-fi
-=======
->>>>>>> d04f4744
 
 # --- Configuration Loading ---
 CONFIG_FILE="${CONFIG_FILE:-/etc/starlink-config/config.sh}"
