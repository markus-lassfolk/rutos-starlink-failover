--- conflicted
+++ resolved
@@ -18,7 +18,6 @@
 # Version information (auto-updated by update-version.sh)
 SCRIPT_VERSION="2.6.0"
 readonly SCRIPT_VERSION
-<<<<<<< HEAD
 if [ -t 1 ] && [ "${TERM:-}" != "dumb" ] && [ "${NO_COLOR:-}" != "1" ]; then
     # Colors enabled - defined for consistency even if not all used
     # shellcheck disable=SC2034 # Color variables standardized across scripts
@@ -48,8 +47,6 @@
     # shellcheck disable=SC2034 # Color variables standardized across scripts
     NC=""
 fi
-=======
->>>>>>> e5c6c68a
 
 # --- Configuration Loading ---
 CONFIG_FILE="${CONFIG_FILE:-/etc/starlink-config/config.sh}"
